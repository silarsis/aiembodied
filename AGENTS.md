# Agent Operating Guide

## Project Context
This repository implements the **Embodied ChatGPT Assistant MVP**, as outlined in the high-level documents:
- Product requirements: see [`prd.md`](./prd.md).
- Architecture specification: see [`archspec.md`](./archspec.md).
- Phased implementation roadmap: see [`plan.md`](./plan.md).

Always cross-check planned work against these references before making changes. When adding or modifying features, verify that the resulting behavior satisfies the PRD goals (wake-word driven, low-latency, kiosk-ready assistant) while conforming to the architecture boundaries and module responsibilities in the spec.

## Development Workflow
1. Read the relevant section in `plan.md` for the feature you are implementing.
2. Confirm functional expectations against `prd.md` and architectural constraints in `archspec.md`.
3. Implement and update tests in the scoped package (prefer colocated unit/integration tests).
4. Run the full verification commands listed below before committing.
5. Update this guide whenever architectural decisions or workflow expectations change.

## Development Startup
To run the application in development mode:
- `pnpm dev:run` — build packages, rebuild native dependencies, and launch Electron app (uses `scripts/run-dev.mjs`)

The development script (`scripts/run-dev.mjs`) is cross-platform and handles:
- Building renderer and main packages
- Rebuilding native dependencies (better-sqlite3, keytar) for Electron
- Environment isolation using `.dev-home` to avoid Windows permission issues
- API key validation (requires `PORCUPINE_ACCESS_KEY`, warns if `REALTIME_API_KEY` missing)
- Launching Electron with diagnostics enabled

Alternative platform-specific scripts exist (`run-dev.ps1`, `run-dev.sh`) but the `.mjs` version is preferred for consistency.

## Testing & Verification
Run these commands from the repository root unless a task specifies otherwise:
- `pnpm install` — ensure dependencies resolve from a clean checkout.
- `pnpm lint` — enforce linting rules across packages.
- `pnpm typecheck` — run TypeScript project-wide type analysis.
- `pnpm test` — execute automated unit/integration tests.
- `pnpm test:coverage` — run tests with coverage measurement and reporting.
- `pnpm build` — (as needed) validate production builds for Electron targets.

### OpenAI Responses API usage
- When crafting requests, ensure every content chunk conforms to the Responses API schema (e.g., text prompts must use `{ type: 'input_text', text: '...' }`).
- Structured outputs must configure `text.format` with `{ type: 'json_schema', name: <identifier>, schema: <definition> }`. Do not send the deprecated `response_format` field or the unsupported `response` wrapper.
- Responses should omit the deprecated `modalities` array; rely on the presence of `text.format` to request structured JSON payloads.
- Avatar component schemas must mark `slot`, `mimeType`, and `data` as required in each item definition to satisfy the Responses API validator.

Document any deviations or additional checks in your PR description, especially if a module introduces new tooling.

## Architectural Decisions

Refer to `plan.md`, `archspec.md`, and `prd.md` for the authoritative product and implementation roadmap. The highlights below capture the architectural choices that guide current and future development:

### System composition
- **Electron main process** owns kiosk window lifecycle, crash recovery, configuration, and persistence. It validates environment secrets with Zod, hydrates runtime config via the preload bridge, and manages the synchronous `better-sqlite3` memory store.
- **Renderer process (Vite + React)** delivers the user interface, WebRTC client, Web Audio capture/processing graph, and 2D avatar canvas. Renderer code consumes main-process services through contextBridge APIs exposed in `app/preload` and exchanges realtime state via typed IPC channels.
- **Worker processes** are dedicated to latency-sensitive tasks. A Porcupine wake-word worker streams microphone data, applies cooldown/confidence logic, and notifies the main process. Optional viseme workers can offload PCM analysis if the renderer frame budget is constrained.

### Frontend ↔ backend linkage
- The preload script acts as the contract boundary: configuration, logging, and memory APIs are marshalled from the main process into the renderer with strict channel whitelists to preserve Electron security best practices.
- Wake events, realtime session status, and persistence updates flow through structured IPC events so renderer state machines stay synchronized with main-process orchestration.
- SQLite updates initiated in the renderer (e.g., transcript overlay interactions) are funneled back to the main process, which persists data and mirrors relevant state to the UI.

### Voice and interaction pipeline
- Wake detection gates microphone streaming. Once active, the renderer’s Web Audio graph splits capture into (a) the WebRTC peer connection to OpenAI’s Realtime API and (b) the viseme driver for lip-sync.
- The realtime client handles SDP negotiation, ICE management, jitter buffering, and barge-in semantics. Downstream TTS audio is decoded for playback while simultaneously feeding viseme computation at ~60 Hz.
- Conversation turns and audio metadata are appended to the SQLite memory store so transcript overlays and future sessions can restore context on launch.
- Renderer voice selection must use the baked-in voice list. Tests in `app/renderer/tests/App.test.tsx` assert the dropdown renders the static options and that no network fetch is attempted on mount; update the list and expectations together when adding or removing voices.

### Rendering & avatar
- The initial avatar implementation is a Canvas/WebGL sprite renderer mapping viseme intensity to discrete mouth shapes and idle animations. Future Unity integration will consume the same `VisemeFrame` stream via IPC without altering upstream audio or persistence layers.
- When using the OpenAI Images API from the avatar face service, always convert base64 source portraits to a `File` with `toFile` from `openai/uploads` and pass that `File` to `images.edit`/`images.edits.create` so uploads are handled as media payloads.

### Observability, packaging, and environment
- Winston logging (with rolling files) captures lifecycle diagnostics across processes, supplemented by optional Prometheus metrics exporters for latency tracking.
- Avatar face generation requests must log non-2xx OpenAI responses with status metadata and the trimmed, truncated response body (max 500 characters) to aid debugging while preventing log bloat.
- Electron Builder packages the kiosk app with auto-launch hooks. Device setup scripts and systemd instructions live in the repo to support deployment on Intel N100-class mini PCs.
- Development relies on pnpm workspaces, ESLint/Prettier, Vitest, and Playwright smoke tests; CI must keep `pnpm lint`, `pnpm typecheck`, and `pnpm test` green to honor the plan’s gating criteria.

### Module system
- **Pure ESM**: This codebase uses ES Modules exclusively. No CommonJS allowed except for legacy configuration files (`.eslintrc.cjs`, `prettier.config.cjs`).
- All packages have `"type": "module"` in package.json, TypeScript uses `"module": "ESNext"`, and source files use `.js` extensions in import paths.
- Electron preload scripts are compiled as ESM and loaded directly by Electron's ESM support.
- Even pnpm configuration uses ESM format (`.pnpmfile.mjs`) to maintain consistency.

## Recent Updates

- 2025-02-14 — Realtime voice preference changes now emit explicit console instrumentation (`[RealtimeClient] Voice change …`) before disconnecting and after reconnecting. Watch for these logs when validating that a new session was negotiated for a voice swap.
- 2025-02-15 — ~~Realtime sessions are negotiated via `POST /v1/realtime/calls` with a `FormData` payload containing the SDP offer and a `session` JSON blob (`{ type: 'realtime', model, audio: { output: { voice }}}`). Voice preferences are only applied during this handshake; `session.update` messages now exclude the `voice` field per OpenAI guidance.~~ **DEPRECATED - See 2025-10-18 update**
- 2025-02-19 — Main-process OpenAI client factory now has dedicated unit tests verifying API key normalization and cache behavior; extend this suite when tweaking dependency injection or credential handling.
- 2025-02-20 — Avatar face services must obtain OpenAI access via `getOpenAIClient` and inject the resulting Responses client; main-process tests assert no raw API key or fetch wiring leaks outside the face upload flow. Keep related assertions up to date when refactoring avatar handling.
- 2025-02-18 — Dependency lockfile normalization confirmed all Electron `@electron/node-gyp` references use HTTPS (`https://github.com/electron/node-gyp.git`). Run `pnpm install --lockfile-only` followed by `pnpm install` when adjusting Git-based dependencies to avoid SSH fallbacks.
- 2025-02-21 — ConfigManager secret testing now depends on an injected OpenAI client factory; production code should pass `getOpenAIClient` so realtime key validation uses `client.models.list({ limit: 1 })` instead of raw fetch calls.
- 2025-02-21 — ~~Renderer realtime handshake must `POST` JSON to `/v1/realtime/calls` with `rtc_connection: { sdp }` plus a `session` object containing `model`, `modalities`, `input_audio_format`, and `session_parameters` (instructions/turn detection). Responses now return JSON (`{ rtc_connection: { sdp } }`); ensure the renderer parses this shape and leaves the long-lived API key available until a hardened SDK/WebRTC helper replaces the direct fetch wiring.~~ **DEPRECATED - See 2025-10-18 update**
- 2025-10-18 — Realtime WebRTC handshake now uses correct SDP negotiation format: `POST /v1/realtime?model={model}` with `Content-Type: application/sdp` and raw SDP string body. Response is also raw SDP. Session parameters (voice, turn detection) are configured via WebRTC data channel after connection using `session.update` messages.
- 2025-02-22 — Realtime client tests now assert control-channel `session.updated` payload parsing for `session_parameters`-driven instructions, voice, and turn detection. Keep these unit tests in sync with future schema adjustments to maintain coverage for all negotiated fields.
- 2025-02-23 — Renderer Vitest config now runs `tests/vite-config.test.ts` with the Node environment to satisfy esbuild's encoding invariants while keeping UI specs on jsdom. Preserve this match glob when adding new config-focused tests.
- 2025-02-24 — Diagnostics listeners should read console log metadata from `Event<WebContentsConsoleMessageEventParams>` instead of the deprecated positional arguments when handling `webContents` `console-message` events.
- 2025-10-18 — Native dependency rebuild: Dev scripts now set `PREBUILD_INSTALL_FORBID=1` to force better-sqlite3 source compilation instead of using prebuilt binaries that may have Node.js version mismatches. If tests fail with MODULE_VERSION errors, manually run: `PREBUILD_INSTALL_FORBID=1 pnpm --filter @aiembodied/main reinstall better-sqlite3`
- 2025-10-18 — Development script enhancement: `scripts/run-dev.mjs` is now the primary cross-platform development script (replacing platform-specific alternatives). Fixed Windows compatibility by enabling shell execution, added comprehensive environment validation, and enhanced error handling. Use `pnpm dev:run` as the standard command for launching the development environment.
- 2025-10-18 — Test coverage implementation: Added comprehensive test coverage measurement using vitest with v8 provider. Run `pnpm test:coverage` to generate coverage reports. GitHub Actions workflow automatically reports coverage on pull requests. Some sqlite-dependent tests are temporarily excluded due to Node.js version compatibility issues.
- 2025-10-18 — Renderer status bar now exposes a listening toggle next to the transcript control. UI tests (`app/renderer/tests/App.test.tsx`) assert the button renders with the correct label/`aria-pressed` state and that disabling listening forces the mocked realtime client to disconnect. Keep these assertions in sync when adjusting realtime gating or status chip messaging.
- 2025-10-19 — Development script now resolves the Electron CLI directly instead of relying on `pnpm exec`, preventing Windows shutdown errors when exiting the dev app. Ensure dependencies are installed so the CLI path exists before launching.
- 2025-10-19 — Diagnostics cleanup guards against calling `removeListener` on destroyed `webContents` instances so the Electron app can exit without spurious warnings on Windows.
- 2025-10-19 — `scripts/run-dev.mjs` now reads the installed Electron version and re-runs `pnpm --filter @aiembodied/main rebuild better-sqlite3 keytar` inside the isolated dev HOME with `npm_config_runtime=electron`, `npm_config_target`, and `npm_config_disturl=https://electronjs.org/headers` to ensure native modules target the Electron ABI.
- 2025-10-20 — Development script preserves the original pnpm store path inside the `.dev-home` isolation so Windows users avoid `Unexpected store location` errors during native rebuilds. The store is detected via `pnpm store path` and exported through `PNPM_STORE_PATH`.
- 2025-10-20 — Avatar face generation prompts share the `ALIGNMENT_GUIDANCE` constant in `app/main/src/avatar/avatar-face-service.ts`.
  Update that string if alignment expectations change so all layer prompts stay consistent.
- 2025-10-21 — Avatar face Responses prompts now send system+user message arrays with the reference portrait attached as an `input_image`. Update related tests/tooling if the schema changes again.
<<<<<<< HEAD
- 2025-10-22 — Avatar configurator uploads now start async processing via an IIFE to keep the submit handler synchronous; renderer tests assert the "Generating…" state appears while generation is pending and that other controls remain interactive.
=======
- 2025-10-21 — Renderer realtime client now mirrors `sessionConfig.instructions` onto both `session.session_parameters.instructions` and `session.instructions` for backward compatibility; update realtime client tests when adjusting instruction handling.
- 2025-10-22 — Renderer pre-connect staging now pushes voice, instructions, and VAD preferences to the realtime client before any connection attempt. Tests in `app/renderer/tests/App.test.tsx` ensure `updateSessionConfig` runs prior to `connect`; keep them green when adjusting session config sequencing.
>>>>>>> eccdec73
<|MERGE_RESOLUTION|>--- conflicted
+++ resolved
@@ -105,9 +105,6 @@
 - 2025-10-20 — Avatar face generation prompts share the `ALIGNMENT_GUIDANCE` constant in `app/main/src/avatar/avatar-face-service.ts`.
   Update that string if alignment expectations change so all layer prompts stay consistent.
 - 2025-10-21 — Avatar face Responses prompts now send system+user message arrays with the reference portrait attached as an `input_image`. Update related tests/tooling if the schema changes again.
-<<<<<<< HEAD
 - 2025-10-22 — Avatar configurator uploads now start async processing via an IIFE to keep the submit handler synchronous; renderer tests assert the "Generating…" state appears while generation is pending and that other controls remain interactive.
-=======
 - 2025-10-21 — Renderer realtime client now mirrors `sessionConfig.instructions` onto both `session.session_parameters.instructions` and `session.instructions` for backward compatibility; update realtime client tests when adjusting instruction handling.
-- 2025-10-22 — Renderer pre-connect staging now pushes voice, instructions, and VAD preferences to the realtime client before any connection attempt. Tests in `app/renderer/tests/App.test.tsx` ensure `updateSessionConfig` runs prior to `connect`; keep them green when adjusting session config sequencing.
->>>>>>> eccdec73
+- 2025-10-22 — Renderer pre-connect staging now pushes voice, instructions, and VAD preferences to the realtime client before any connection attempt. Tests in `app/renderer/tests/App.test.tsx` ensure `updateSessionConfig` runs prior to `connect`; keep them green when adjusting session config sequencing.