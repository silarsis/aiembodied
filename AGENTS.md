--- conflicted
+++ resolved
@@ -128,8 +128,5 @@
 - 2025-11-04 — Dependabot auto-merge now waits for the `CI` workflow to complete successfully and only queues squash merges for Dependabot patch updates.
 - 2025-11-05 — VRMA animations now persist under `userData/vrma-animations` with metadata in the `vrma_animations` table; IPC bridges expose list/upload/delete/load. Verify with `pnpm lint`, `pnpm typecheck`, `pnpm test`, and `pnpm test:coverage`.
 - 2025-11-06 — VRM renderer now loads VRMA clips into a slug-keyed registry and processes queued pose/play requests through the animation bus.
-<<<<<<< HEAD
 - 2025-11-07 — VRMA generation now validates schema output, converts local quaternion tracks into VRMAnimation, and persists generated VRMA clips via the animation service.
-=======
-- 2025-11-07 — Animation tags from realtime text are queued in arrival order and play sequentially; timestamp alignment is not yet implemented. Animation requests now accept an optional timing hook (`timing.onStart(startAt)`) so future audio timestamps can be surfaced without changing the queue API.
->>>>>>> 08e3bb8e
+- 2025-11-07 — Animation tags from realtime text are queued in arrival order and play sequentially; timestamp alignment is not yet implemented. Animation requests now accept an optional timing hook (`timing.onStart(startAt)`) so future audio timestamps can be surfaced without changing the queue API.