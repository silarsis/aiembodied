# Agent Operating Guide

## Project Context
This repository implements the **Embodied ChatGPT Assistant MVP**, as outlined in the high-level documents:
- Product requirements: see [`prd.md`](./prd.md).
- Architecture specification: see [`archspec.md`](./archspec.md).
- Phased implementation roadmap: see [`plan.md`](./plan.md).

Always cross-check planned work against these references before making changes. When adding or modifying features, verify that the resulting behavior satisfies the PRD goals (wake-word driven, low-latency, kiosk-ready assistant) while conforming to the architecture boundaries and module responsibilities in the spec.

## Development Workflow
1. Read the relevant section in `plan.md` for the feature you are implementing.
2. Confirm functional expectations against `prd.md` and architectural constraints in `archspec.md`.
3. Implement and update tests in the scoped package (prefer colocated unit/integration tests).
4. Run the full verification commands listed below before committing.
5. Update the "Implementation Progress" checklist in this file to reflect completed milestones.

## Testing & Verification
Run these commands from the repository root unless a task specifies otherwise:
- `pnpm install` — ensure dependencies resolve from a clean checkout.
- `pnpm lint` — enforce linting rules across packages.
- `pnpm typecheck` — run TypeScript project-wide type analysis.
- `pnpm test` — execute automated unit/integration tests.
- `pnpm build` — (as needed) validate production builds for Electron targets.

Document any deviations or additional checks in your PR description, especially if a module introduces new tooling.

## Implementation Progress
Track progress against `plan.md` here. Update the status markers (`[ ]` incomplete, `[x]` complete, `[~]` in progress) immediately after meaningful work lands.

- [x] 0. Repo Scaffolding & Tooling — base monorepo in place; ongoing validation of lint/type/test harness.
- [x] 1. Configuration & Secrets Foundation
- [x] 2. Logging & Crash Guard Infrastructure
- [x] 3. Wake Word Service (Porcupine Worker) — Worker entrypoint adjusted for ts-node dev usage
- [x] 4. Audio Graph & Device Management
- [x] 5. Realtime Client (WebRTC Loop)
- [x] 6. Viseme Driver MVP
- [x] 7. Avatar Renderer (2D Canvas)
- [x] 8. Transcript Overlay & UI Shell — kiosk shell with transcript overlay toggle and wake/network indicators
- [x] 9. Memory Store (SQLite)
- [x] 10. Persistence in Conversation Loop
- [x] 11. Observability & Metrics
- [x] 12. Packaging & Auto-Launch
- [ ] 13. Appliance Readiness Validation
- [ ] 14. Home Assistant Integration
- [ ] 15. Avatar Configuration Tool
- [ ] 16. Future Unity Integration Prep (Stretch)

Keep this checklist accurate; it is the authoritative tracker for execution state.

## Recent QA Activities

- 2025-10-05 — Added integration tests for the main process bootstrap and Porcupine worker to raise coverage across wake word orchestration.
- 2025-10-04 — Added Vitest coverage instrumentation and validated preload bridge ping wiring via renderer tests.
- 2025-10-06 — Introduced a pull request template checklist to enforce lint, typecheck, and test runs before merges.
- 2025-10-07 — Refreshed the README with a full project overview and setup instructions sourced from PRD/architecture docs.
- 2025-10-08 — Removed the kiosk packaging icon asset pending refreshed branding deliverables.
- 2025-10-09 — Added renderer configuration secret management with associated unit tests for update and validation flows.
- 2025-10-09 — Added cross-platform setup scripts to validate/install Node.js and pnpm prerequisites.
- 2025-10-10 — Patched the Windows setup script comment-based help and automated pnpm version detection from package.json.
- 2025-10-11 — Added a Corepack permission fallback to download pnpm to a user directory and persist PATH updates.
- 2025-10-12 — Fixed Windows path assertion in main process test to be path-separator agnostic.
- 2025-10-12 — Hardened CrashGuard disposal to avoid 'Object has been destroyed' on window close.
- 2025-10-12 — Adjusted main dev script to use Node ESM loader; validated end-to-end app launch via Electron with rebuilt native deps.
<<<<<<< HEAD
- 2025-10-13 — Corrected Windows Join-Path usage in run-dev script to reliably detect missing .env configuration.
=======
- 2025-10-13 — Added opt-in diagnostics instrumentation to capture Electron lifecycle and renderer console logs for black screen debugging.
>>>>>>> 95d639aa
<|MERGE_RESOLUTION|>--- conflicted
+++ resolved
@@ -62,8 +62,5 @@
 - 2025-10-12 — Fixed Windows path assertion in main process test to be path-separator agnostic.
 - 2025-10-12 — Hardened CrashGuard disposal to avoid 'Object has been destroyed' on window close.
 - 2025-10-12 — Adjusted main dev script to use Node ESM loader; validated end-to-end app launch via Electron with rebuilt native deps.
-<<<<<<< HEAD
 - 2025-10-13 — Corrected Windows Join-Path usage in run-dev script to reliably detect missing .env configuration.
-=======
-- 2025-10-13 — Added opt-in diagnostics instrumentation to capture Electron lifecycle and renderer console logs for black screen debugging.
->>>>>>> 95d639aa
+- 2025-10-13 — Added opt-in diagnostics instrumentation to capture Electron lifecycle and renderer console logs for black screen debugging.