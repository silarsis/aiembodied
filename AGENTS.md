--- conflicted
+++ resolved
@@ -55,14 +55,10 @@
 - 2025-10-06 — Introduced a pull request template checklist to enforce lint, typecheck, and test runs before merges.
 - 2025-10-07 — Refreshed the README with a full project overview and setup instructions sourced from PRD/architecture docs.
 - 2025-10-08 — Removed the kiosk packaging icon asset pending refreshed branding deliverables.
-<<<<<<< HEAD
+- 2025-10-09 — Added renderer configuration secret management with associated unit tests for update and validation flows.
 - 2025-10-09 — Added cross-platform setup scripts to validate/install Node.js and pnpm prerequisites.
 - 2025-10-10 — Patched the Windows setup script comment-based help and automated pnpm version detection from package.json.
 - 2025-10-11 — Added a Corepack permission fallback to download pnpm to a user directory and persist PATH updates.
 - 2025-10-12 — Fixed Windows path assertion in main process test to be path-separator agnostic.
 - 2025-10-12 — Hardened CrashGuard disposal to avoid 'Object has been destroyed' on window close.
-- 2025-10-12 — Adjusted main dev script to use Node ESM loader; validated end-to-end app launch via Electron with rebuilt native deps.
-=======
-- 2025-10-09 — Added renderer configuration secret management with associated unit tests for update and validation flows.
-- 2025-10-09 — Added cross-platform setup scripts to validate/install Node.js and pnpm prerequisites.
->>>>>>> 41183c11
+- 2025-10-12 — Adjusted main dev script to use Node ESM loader; validated end-to-end app launch via Electron with rebuilt native deps.