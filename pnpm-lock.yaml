--- conflicted
+++ resolved
@@ -3578,14 +3578,11 @@
     resolution: {integrity: sha512-n4W4YFyz5JzOfQeA8oN7dUYpR+MBP3PIUsn2jLjWXwK5ASUzt0Jc/A5sAUZoCYFJRGF0FBKJ+1JjN43rNdsQzA==}
     engines: {node: '>=20'}
 
-<<<<<<< HEAD
   whatwg-encoding@3.1.1:
     resolution: {integrity: sha512-6qN4hJdMwfYBtE3YBTTHhoeuUrDBPZmbQaxWAqSALV/MeEnR5z1xd8UKud2RAkFoPkmB+hli1TZSnyi84xz1vQ==}
     engines: {node: '>=18'}
     deprecated: Use @exodus/bytes instead for a more spec-conformant and faster implementation
 
-=======
->>>>>>> 887c39b5
   whatwg-mimetype@4.0.0:
     resolution: {integrity: sha512-QaKxh0eNIi2mE9p2vEdzfagOKHCcj1pJ56EEHGQOVxp8r9/iszLUUV7v89x9O1p/T+NlTM5W7jW6+cz4Fq1YVg==}
     engines: {node: '>=18'}
