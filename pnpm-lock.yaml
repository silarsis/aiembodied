--- conflicted
+++ resolved
@@ -108,14 +108,10 @@
         version: 1.2.8
       '@pixiv/three-vrm':
         specifier: ^3.4.4
-<<<<<<< HEAD
         version: 3.4.4(three@0.181.2)
       '@pixiv/three-vrm-animation':
         specifier: ^3.4.4
-        version: 3.4.4(three@0.181.2)
-=======
         version: 3.4.4(three@0.182.0)
->>>>>>> 3ce7fc9c
       '@pixiv/three-vrm-core':
         specifier: ^3.4.4
         version: 3.4.4(three@0.182.0)
