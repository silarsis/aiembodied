--- conflicted
+++ resolved
@@ -75,16 +75,11 @@
         specifier: ^16.4.5
         version: 16.6.1
       electron:
-<<<<<<< HEAD
-        specifier: ^28.2.0
-        version: 28.3.3
+        specifier: ^35.7.5
+        version: 35.7.5
       keytar:
         specifier: ^7.9.0
         version: 7.9.0
-=======
-        specifier: ^35.7.5
-        version: 35.7.5
->>>>>>> 4d2e4c64
       zod:
         specifier: ^3.22.4
         version: 3.25.76
