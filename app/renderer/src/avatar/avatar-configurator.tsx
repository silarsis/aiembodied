--- conflicted
+++ resolved
@@ -107,10 +107,6 @@
   const [animationBusyId, setAnimationBusyId] = useState<string | null>(null);
   const [renamingAnimationId, setRenamingAnimationId] = useState<string | null>(null);
   const [renamingAnimationName, setRenamingAnimationName] = useState('');
-<<<<<<< HEAD
-=======
-  const fileInputRef = useRef<HTMLInputElement | null>(null);
->>>>>>> cdc172db
   const modelFileInputRef = useRef<HTMLInputElement | null>(null);
   const availabilityLogRef = useRef<'available' | 'missing' | null>(null);
   const isModelBridgeAvailable = Boolean(avatarApi?.listModels && avatarApi?.uploadModel);
@@ -166,38 +162,9 @@
         setModelBusyId(null);
       }
     }
-  }, [models, avatarApi]);
-
-  const generateMissingThumbnails = useCallback(async () => {
-    if (!avatarApi?.loadModelBinary || !avatarApi.updateModelThumbnail) {
-      return;
-    }
-
-    const modelsNeedingThumbnails = models.filter((m) => !m.thumbnailDataUrl);
-    if (modelsNeedingThumbnails.length === 0) {
-      return;
-    }
-
-    for (const model of modelsNeedingThumbnails) {
-      try {
-        setModelBusyId(model.id);
-        const modelData = await avatarApi.loadModelBinary(model.id);
-        const thumbnailResult = await generateVrmThumbnail(modelData);
-        const updated = await avatarApi.updateModelThumbnail(model.id, thumbnailResult.dataUrl);
-        if (updated) {
-          setModels((prev) =>
-            prev.map((m) => (m.id === model.id ? updated : m)),
-          );
-        }
-      } catch (err) {
-        console.warn(`[avatar-configurator] Failed to generate thumbnail for model ${model.id}:`, err);
-      } finally {
-        setModelBusyId(null);
-      }
-    }
-  }, [models, avatarApi]);
-
-  const refreshModels = useCallback(async () => {
+    }, [models, avatarApi]);
+
+    const refreshModels = useCallback(async () => {
     if (!avatarApi?.listModels || !avatarApi.getActiveModel) {
       setModels([]);
       setActiveModelId(null);
@@ -227,109 +194,6 @@
   useEffect(() => {
     generateMissingThumbnails();
   }, [generateMissingThumbnails]);
-<<<<<<< HEAD
-=======
-
-  const handleFileChange = useCallback((event: ChangeEvent<HTMLInputElement>) => {
-    const nextFile = event.target.files?.[0] ?? null;
-    setFile(nextFile);
-    if (nextFile) {
-      setNameInput((previous) => (previous.trim().length > 0 ? previous : deriveName(nextFile)));
-    }
-  }, []);
-
-  const handleNameChange = useCallback((event: ChangeEvent<HTMLInputElement>) => {
-    setNameInput(event.target.value);
-  }, []);
-
-  const handleUpload = useCallback(
-    (event: FormEvent<HTMLFormElement>) => {
-      event.preventDefault();
-
-      if (!avatarApi) {
-        setFaceError('Avatar configuration bridge is unavailable.');
-        return;
-      }
-
-      if (!file) {
-        setFaceError('Select an image to upload.');
-        return;
-      }
-
-      if (!avatarApi.generateFace || !avatarApi.applyGeneratedFace) {
-        setFaceError('Avatar generation is not available.');
-        return;
-      }
-
-      setFaceUploading(true);
-      setFaceError(null);
-
-      void (async () => {
-        try {
-          const dataUrl = await fileToDataUrl(file);
-          const name = nameInput.trim() || deriveName(file);
-          const result = await avatarApi.generateFace({ name, imageDataUrl: dataUrl });
-          setGeneration(result);
-          setSelectedCandidateId(result.candidates[0]?.id ?? null);
-        } catch (err) {
-          const message = err instanceof Error ? err.message : 'Failed to upload avatar face.';
-          setFaceError(message);
-        } finally {
-          setFaceUploading(false);
-        }
-      })();
-    },
-    [avatarApi, file, nameInput],
-  );
-
-  const handleSelectFace = useCallback(
-    async (faceId: string) => {
-      if (!avatarApi) {
-        setFaceError('Avatar configuration bridge is unavailable.');
-        return;
-      }
-
-      setFaceBusyId(faceId);
-      setFaceError(null);
-      try {
-        const detail = await avatarApi.setActiveFace(faceId);
-        setActiveFaceId(detail?.id ?? null);
-        onActiveFaceChange?.(detail ?? null);
-      } catch (err) {
-        const message = err instanceof Error ? err.message : 'Failed to activate avatar face.';
-        setFaceError(message);
-      } finally {
-        setFaceBusyId(null);
-      }
-    },
-    [avatarApi, onActiveFaceChange],
-  );
-
-  const handleDeleteFace = useCallback(
-    async (faceId: string) => {
-      if (!avatarApi) {
-        setFaceError('Avatar configuration bridge is unavailable.');
-        return;
-      }
-
-      setFaceBusyId(faceId);
-      setFaceError(null);
-      try {
-        await avatarApi.deleteFace(faceId);
-        if (activeFaceId === faceId) {
-          onActiveFaceChange?.(null);
-        }
-        await refreshFaces();
-      } catch (err) {
-        const message = err instanceof Error ? err.message : 'Failed to delete avatar face.';
-        setFaceError(message);
-      } finally {
-        setFaceBusyId(null);
-      }
-    },
-    [avatarApi, activeFaceId, onActiveFaceChange, refreshFaces],
-  );
->>>>>>> cdc172db
 
   const handleModelFileChange = useCallback((event: ChangeEvent<HTMLInputElement>) => {
     const nextFile = event.target.files?.[0] ?? null;
@@ -501,22 +365,12 @@
   useEffect(() => {
     let cancelled = false;
     (async () => {
-<<<<<<< HEAD
-=======
-      await refreshFaces();
->>>>>>> cdc172db
       await refreshModels();
       await refreshAnimations();
       if (cancelled) {
         return;
       }
 
-<<<<<<< HEAD
-=======
-      if (fileInputRef.current) {
-        fileInputRef.current.value = '';
-      }
->>>>>>> cdc172db
       if (modelFileInputRef.current) {
         modelFileInputRef.current.value = '';
       }
@@ -525,11 +379,7 @@
     return () => {
       cancelled = true;
     };
-<<<<<<< HEAD
   }, [refreshModels, refreshAnimations]);
-=======
-  }, [refreshFaces, refreshModels, refreshAnimations]);
->>>>>>> cdc172db
 
   const handleDeleteAnimation = useCallback(
     async (animationId: string) => {
@@ -734,182 +584,12 @@
                 alt={`${lastUploadedModel.name} thumbnail`}
                 className="faces__uploadThumbnail"
               />
-<<<<<<< HEAD
             ) : (
               <div className="faceCard__placeholder">No thumbnail</div>
             )}
-=======
-            </label>
-            <button type="submit" disabled={modelUploadDisabled || !modelFile} className="faces__submit">
-              {modelUploadStatus === 'reading' ? 'Processing…' : modelUploadStatus === 'uploading' ? 'Uploading…' : 'Upload VRM'}
-            </button>
-          </form>
-
-          {modelUploadError ? (
-            <p className="kiosk__error" role="alert">
-              {modelUploadError}
-            </p>
-          ) : null}
-          {modelUploadStatus === 'uploading' ? <p className="kiosk__info">Uploading VRM model…</p> : null}
-          {modelUploadStatus === 'reading' ? <p className="kiosk__info">Preparing VRM payload…</p> : null}
-
-          {lastUploadedModel ? (
-            <div className="faces__uploadResult" role="status">
-              <h3>Upload complete</h3>
-              <p>
-                {lastUploadedModel.name} · v{lastUploadedModel.version}
-              </p>
-              {lastUploadedModel.thumbnailDataUrl ? (
-                <img
-                  src={lastUploadedModel.thumbnailDataUrl}
-                  alt={`${lastUploadedModel.name} thumbnail`}
-                  className="faces__uploadThumbnail"
-                />
-              ) : (
-                <div className="faceCard__placeholder">No thumbnail</div>
-              )}
-            </div>
-          ) : null}
-
-          {modelError ? (
-            <p role="alert" className="kiosk__error">
-              {modelError}
-            </p>
-          ) : null}
-          {modelsLoading ? <p className="kiosk__info">Loading stored VRM models…</p> : null}
-
-          <div className="faces__grid" role="list">
-            {formattedModels.map((model) => {
-              const isActive = model.id === activeModelId;
-              const busy = modelBusyId === model.id || modelUploadStatus === 'uploading';
-              return (
-                <article key={model.id} className="faceCard" data-active={isActive ? 'true' : 'false'} role="listitem">
-                  <div className="faceCard__preview" aria-hidden="true">
-                    {model.thumbnailDataUrl ? (
-                      <img src={model.thumbnailDataUrl} alt="" loading="lazy" />
-                    ) : (
-                      <div className="faceCard__placeholder">No thumbnail</div>
-                    )}
-                  </div>
-                  <div className="faceCard__info">
-                    <h3>{model.name}</h3>
-                  </div>
-                  <div className="faceCard__actions">
-                    <button type="button" onClick={() => handleModelSelect(model.id)} disabled={busy || !isModelBridgeAvailable}>
-                      {isActive ? 'Active' : 'Use model'}
-                    </button>
-                    <button type="button" onClick={() => handleModelDelete(model.id)} disabled={busy || !isModelBridgeAvailable}>
-                      Delete
-                    </button>
-                  </div>
-                </article>
-              );
-            })}
           </div>
-
-          {!modelsLoading && formattedModels.length === 0 ? (
-            <p className="kiosk__info">No VRM models uploaded yet. Add a .vrm file to enable the 3D renderer.</p>
-          ) : null}
-
-          <hr className="faces__divider" />
-
-          <h2 className="faces__heading">Stored VRMA Animations</h2>
-
-          {animationError ? (
-            <p role="alert" className="kiosk__error">
-              {animationError}
-            </p>
-          ) : null}
-          {animationsLoading ? <p className="kiosk__info">Loading stored animations…</p> : null}
-
-          <div className="faces__grid" role="list">
-            {animations.map((animation) => {
-              const busy = animationBusyId === animation.id;
-              const isRenaming = renamingAnimationId === animation.id;
-
-              return (
-                <article key={animation.id} className="faceCard" role="listitem">
-                  <div className="faceCard__info">
-                    {isRenaming ? (
-                      <div className="faceCard__renameForm">
-                        <input
-                          type="text"
-                          value={renamingAnimationName}
-                          onChange={(e) => setRenamingAnimationName(e.target.value)}
-                          placeholder="Animation name"
-                          disabled={busy}
-                          onKeyDown={(e) => {
-                            if (e.key === 'Enter') {
-                              handleRenameAnimation(animation.id);
-                            } else if (e.key === 'Escape') {
-                              handleCancelRenameAnimation();
-                            }
-                          }}
-                        />
-                      </div>
-                    ) : (
-                      <h3>{animation.name}</h3>
-                    )}
-                    <dl className="faceCard__metaList">
-                      <div>
-                        <dt>Duration</dt>
-                        <dd>{animation.duration !== null ? `${(animation.duration).toFixed(2)}s` : '—'}</dd>
-                      </div>
-                      <div>
-                        <dt>FPS</dt>
-                        <dd>{animation.fps !== null ? `${(animation.fps).toFixed(1)}` : '—'}</dd>
-                      </div>
-                      <div>
-                        <dt>Uploaded</dt>
-                        <dd>{formatTimestamp(animation.createdAt)}</dd>
-                      </div>
-                      <div>
-                        <dt>Checksum</dt>
-                        <dd>{truncateSha(animation.fileSha)}</dd>
-                      </div>
-                    </dl>
-                  </div>
-                  <div className="faceCard__actions">
-                    {isRenaming ? (
-                      <>
-                        <button
-                          type="button"
-                          onClick={() => handleRenameAnimation(animation.id)}
-                          disabled={busy || !renamingAnimationName.trim()}
-                        >
-                          Save
-                        </button>
-                        <button type="button" onClick={handleCancelRenameAnimation} disabled={busy}>
-                          Cancel
-                        </button>
-                      </>
-                    ) : (
-                      <>
-                        <button
-                          type="button"
-                          onClick={() => handleStartRenameAnimation(animation.id, animation.name)}
-                          disabled={busy}
-                        >
-                          Rename
-                        </button>
-                        <button
-                          type="button"
-                          onClick={() => handleDeleteAnimation(animation.id)}
-                          disabled={busy}
-                        >
-                          Delete
-                        </button>
-                      </>
-                    )}
-                  </div>
-                </article>
-              );
-            })}
->>>>>>> cdc172db
-          </div>
-        ) : null}
-
-<<<<<<< HEAD
+        ) : null}
+
         {modelError ? (
           <p role="alert" className="kiosk__error">
             {modelError}
@@ -944,11 +624,6 @@
               </article>
             );
           })}
-=======
-          {!animationsLoading && animations.length === 0 ? (
-            <p className="kiosk__info">No VRMA animations stored yet. Generate or upload an animation to get started.</p>
-          ) : null}
->>>>>>> cdc172db
         </div>
 
         {!modelsLoading && formattedModels.length === 0 ? (
