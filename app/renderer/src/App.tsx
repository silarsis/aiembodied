import {
  useCallback,
  useEffect,
  useMemo,
  useReducer,
  useRef,
  useState,
  type ChangeEvent,
  type FormEvent,
  type KeyboardEvent as ReactKeyboardEvent,
} from 'react';
import type { ConfigSecretKey, RendererConfig } from '../../main/src/config/config-manager.js';
import type { AudioDevicePreferences } from '../../main/src/config/preferences-store.js';
import { AvatarRenderer } from './avatar/avatar-renderer.js';
import { VrmAvatarRenderer, type VrmRendererStatus } from './avatar/vrm-avatar-renderer.js';
import { AnimationBusProvider, createAvatarAnimationBus } from './avatar/animation-bus.js';
import { BehaviorCueProvider } from './avatar/behavior-cues.js';
import { flushSync } from 'react-dom';
import { AvatarConfigurator } from './avatar/avatar-configurator.js';
import { AudioGraph } from './audio/audio-graph.js';
import { VisemeDriver, type VisemeFrame } from './audio/viseme-driver.js';
import type { ConversationSessionWithMessages } from '../../main/src/conversation/types.js';
import { useAudioDevices } from './hooks/use-audio-devices.js';
import { getPreloadApi, type PreloadApi } from './preload-api.js';
import { RealtimeClient, type RealtimeClientState } from './realtime/realtime-client.js';
import { LatencyTracker, type LatencySnapshot } from './metrics/latency-tracker.js';
import type { LatencyMetricName } from '../../main/src/metrics/types.js';
import type { AvatarDisplayMode, AvatarFaceDetail, AvatarModelSummary } from './avatar/types.js';
import { DEFAULT_AVATAR_DISPLAY_STATE, avatarDisplayReducer, shouldRenderVrm } from './avatar/display-mode.js';
import { extractAnimationTags, toAnimationSlug } from './avatar/animation-tags.js';

const CURSOR_IDLE_TIMEOUT_MS = 3000;
const WAKE_ACTIVE_DURATION_MS = 4000;
const MAX_TRANSCRIPT_ENTRIES = 200;

type AudioGraphStatus = 'idle' | 'starting' | 'ready' | 'error';

type TranscriptSpeaker = 'user' | 'assistant' | 'system';

interface AudioGraphState {
  level: number;
  isActive: boolean;
  status: AudioGraphStatus;
  error: string | null;
}

type TabId = 'chatgpt' | 'character' | 'local';

interface TabDefinition {
  id: TabId;
  label: string;
}

type SessionConfigUpdate = Parameters<RealtimeClient['updateSessionConfig']>[0];

interface TranscriptEntry {
  id: string;
  speaker: TranscriptSpeaker;
  text: string;
  timestamp: number;
}

type SecretKeyState<T> = Record<ConfigSecretKey, T>;

const SECRET_KEYS: ConfigSecretKey[] = ['realtimeApiKey', 'wakeWordAccessKey'];
const REQUIRED_BRIDGE_KEYS: (keyof PreloadApi)[] = ['config', 'wakeWord', 'ping'];

interface SecretStatusState {
  status: 'idle' | 'success' | 'error';
  message: string | null;
}

const SECRET_METADATA: Record<
  ConfigSecretKey,
  { label: string; description: string; isConfigured: (config: RendererConfig | null) => boolean }
> = {
  realtimeApiKey: {
    label: 'OpenAI Realtime API key',
    description: 'Required to negotiate realtime model sessions.',
    isConfigured: (config) => Boolean(config?.hasRealtimeApiKey),
  },
  wakeWordAccessKey: {
    label: 'Porcupine access key',
    description: 'Authorizes on-device wake word detection.',
    isConfigured: (config) => Boolean(config?.wakeWord?.hasAccessKey),
  },
};

const STATIC_VOICE_OPTIONS: readonly string[] = [
  'alloy',
  'ash',
  'ballad',
  'coral',
  'echo',
  'sage',
  'shimmer',
  'verse',
] as const;

const DEFAULT_VOICE = 'verse';
const ANIMATION_INSTRUCTION_PREFIX = 'Available animations:';

function toTranscriptSpeaker(role: string): TranscriptSpeaker | null {
  if (role === 'system' || role === 'user' || role === 'assistant') {
    return role;
  }

  return null;
}

function formatLatency(value?: number): string {
  if (typeof value !== 'number' || !Number.isFinite(value)) {
    return 'G��';
  }

  return `${(value / 1000).toFixed(2)}s`;
}

function buildAnimationInstructions(availableSlugs: string[]): string {
  const list = availableSlugs.length > 0 ? availableSlugs.join(', ') : 'none';
  return [
    `${ANIMATION_INSTRUCTION_PREFIX} ${list}.`,
    'To trigger an animation, include `{slug}` (multiple tags allowed).',
    'Slug format: lowercase letters, numbers, and hyphens (for example: `happy-wave`).',
  ].join(' ');
}

function buildSessionInstructions(basePrompt: string, availableSlugs: string[]): string {
  const trimmedBase = basePrompt.trim();
  const animationInstructions = buildAnimationInstructions(availableSlugs);
  if (!trimmedBase) {
    return animationInstructions;
  }
  return `${trimmedBase}\n\n${animationInstructions}`;
}

function stripAnimationInstructions(instructions: string): string {
  const index = instructions.indexOf(ANIMATION_INSTRUCTION_PREFIX);
  if (index === -1) {
    return instructions;
  }
  return instructions.slice(0, index).trim();
}

function useAudioGraphState(inputDeviceId?: string, enabled = true) {
  const [internalState, setInternalState] = useState<AudioGraphState>({
    level: 0,
    isActive: false,
    status: 'idle',
    error: null,
  });
  const [internalUpstreamStream, setInternalUpstreamStream] = useState<MediaStream | null>(null);

  // Derive state based on enabled prop
  const state = enabled 
    ? internalState 
    : { level: 0, isActive: false, status: 'idle' as const, error: null };
  
  // Derive stream based on enabled prop
  const upstreamStream = enabled ? internalUpstreamStream : null;

  useEffect(() => {
    if (!enabled) {
      return; // Stream cleanup handled by derivation
    }

    const graph = new AudioGraph({
      onLevel: (level) => {
        setInternalState((previous) => ({ ...previous, level }));
      },
      onSpeechActivityChange: (isActive) => {
        setInternalState((previous) => ({ ...previous, isActive }));
      },
    });

    let disposed = false;

    const startGraph = async () => {
      setInternalState((previous) => ({ ...previous, status: 'starting', error: null }));

      try {
        await graph.start({ inputDeviceId });
        if (disposed) {
          await graph.stop();
          return;
        }

        setInternalState((previous) => ({ ...previous, status: 'ready' }));
        setInternalUpstreamStream(graph.getUpstreamStream());
      } catch (error) {
        const message = error instanceof Error ? error.message : String(error);
        if (!disposed) {
          setInternalState((previous) => ({ ...previous, status: 'error', error: message }));
          setInternalUpstreamStream(null);
        }
      }
    };

    void startGraph();

    return () => {
      disposed = true;
      setInternalUpstreamStream(null);
      void graph.stop();
    };
  }, [inputDeviceId, enabled]);

  return { ...state, upstreamStream };
}

function logRendererBridge(
  level: 'info' | 'warn' | 'error' | 'debug',
  message: string,
  meta?: Record<string, unknown>,
) {
  const prefix = `[renderer bridge] ${message}`;
  if (level === 'debug') {
    if (meta) {
      console.debug(prefix, meta);
    } else {
      console.debug(prefix);
    }
    return;
  }

  if (level === 'info') {
    if (meta) {
      console.info(prefix, meta);
    } else {
      console.info(prefix);
    }
    return;
  }

  if (level === 'warn') {
    if (meta) {
      console.warn(prefix, meta);
    } else {
      console.warn(prefix);
    }
    return;
  }

  if (meta) {
    console.error(prefix, meta);
  } else {
    console.error(prefix);
  }
}

function collectBridgeDiagnostics(
  bridge: PreloadApi | undefined,
  extras: Record<string, unknown> = {},
): Record<string, unknown> {
  const windowBridge = (window as { aiembodied?: PreloadApi }).aiembodied;
  const descriptor = Object.getOwnPropertyDescriptor(window, 'aiembodied');
  const descriptorType: 'missing' | 'data' | 'accessor' = descriptor
    ? typeof descriptor.get === 'function' || typeof descriptor.set === 'function'
      ? 'accessor'
      : 'data'
    : 'missing';

  return {
    documentReadyState: document.readyState,
    hasWindowProperty: Object.prototype.hasOwnProperty.call(window, 'aiembodied'),
    typeofWindowBridge: typeof windowBridge,
    descriptorType,
    descriptorConfigurable: descriptor?.configurable ?? null,
    descriptorEnumerable: descriptor?.enumerable ?? null,
    descriptorWritable: descriptorType === 'data' ? descriptor?.writable ?? null : null,
    availableWindowBridgeKeys: windowBridge ? Object.keys(windowBridge) : [],
    availableBridgeKeys: bridge ? Object.keys(bridge) : undefined,
    hasConfigBridge: typeof bridge?.config !== 'undefined',
    hasWakeWordBridge: typeof bridge?.wakeWord !== 'undefined',
    hasConversationBridge: typeof bridge?.conversation !== 'undefined',
    hasMetricsBridge: typeof bridge?.metrics !== 'undefined',
    hasAvatarBridge: typeof bridge?.avatar !== 'undefined',
    hasPingFunction: typeof bridge?.ping === 'function',
    ...extras,
  };
}

function usePreloadBridge() {
  const [api, setApi] = useState<PreloadApi | undefined>(undefined);
  const [ping, setPing] = useState<'available' | 'unavailable'>('unavailable');
  const resolveApi = useCallback(() => api ?? getPreloadApi(), [api]);
  const logStateRef = useRef({
    missingBridgeLogged: false,
    attachedLogged: false,
    missingAvatarLogged: false,
    missingCoreLogged: false,
  });
  const attachAttemptRef = useRef(0);
  const pollStartRef = useRef<number | null>(null);

  const shouldLogAttempt = useCallback((attempt: number) => {
    if (attempt <= 0) {
      return false;
    }

    if (attempt === 1 || attempt === 5) {
      return true;
    }

    return attempt % 25 === 0;
  }, []);

  useEffect(() => {
    let disposed = false;

    const applyBridge = (bridge: PreloadApi | undefined, contextMeta: Record<string, unknown> = {}) => {
      if (disposed) {
        return;
      }

      setApi(bridge);

      if (!bridge) {
        if (!logStateRef.current.missingBridgeLogged) {
          logRendererBridge('warn', 'Preload API is not yet attached to window.aiembodied.', {
            ...collectBridgeDiagnostics(undefined, contextMeta),
          });
          logStateRef.current.missingBridgeLogged = true;
          logStateRef.current.attachedLogged = false;
        }
        setPing('unavailable');
        return;
      }

      if (!logStateRef.current.attachedLogged) {
        logRendererBridge('info', 'Preload API detected.', {
          ...collectBridgeDiagnostics(bridge, contextMeta),
        });
        logStateRef.current.attachedLogged = true;
        logStateRef.current.missingBridgeLogged = false;
      }

      const missingCore = REQUIRED_BRIDGE_KEYS.filter((key) => !(key in bridge));
      if (missingCore.length > 0) {
        if (!logStateRef.current.missingCoreLogged) {
          logRendererBridge('error', 'Preload API is missing required bridges.', {
            missing: missingCore,
            ...collectBridgeDiagnostics(bridge, contextMeta),
          });
          logStateRef.current.missingCoreLogged = true;
        }
      } else if (logStateRef.current.missingCoreLogged) {
        logRendererBridge('info', 'All required preload bridges detected.');
        logStateRef.current.missingCoreLogged = false;
      }

      if (!bridge.avatar) {
        if (!logStateRef.current.missingAvatarLogged) {
          logRendererBridge(
            'warn',
            'Avatar configuration bridge missing from preload API. Avatar uploads require a valid realtime API key.',
            collectBridgeDiagnostics(bridge, contextMeta),
          );
          logStateRef.current.missingAvatarLogged = true;
        }
      } else if (logStateRef.current.missingAvatarLogged) {
        logRendererBridge('info', 'Avatar configuration bridge is now available.');
        logStateRef.current.missingAvatarLogged = false;
      }

      try {
        const result = bridge.ping();
        setPing(result === 'pong' ? 'available' : 'unavailable');
        if (result !== 'pong') {
          logRendererBridge('warn', 'Preload ping responded with unexpected payload.', {
            result,
            ...collectBridgeDiagnostics(bridge, contextMeta),
          });
        } else {
          logRendererBridge('debug', 'Preload ping completed.', {
            result,
            ...collectBridgeDiagnostics(bridge, contextMeta),
          });
        }
      } catch (error) {
        const message = error instanceof Error ? error.message : String(error);
        const name = error instanceof Error ? error.name : 'unknown';
        logRendererBridge('error', 'Failed to call preload ping bridge.', {
          errorMessage: message,
          errorName: name,
          ...collectBridgeDiagnostics(bridge, contextMeta),
        });
        setPing('unavailable');
      }
    };

    const attemptAttach = () => {
      attachAttemptRef.current += 1;
      const attempt = attachAttemptRef.current;
      if (pollStartRef.current === null) {
        pollStartRef.current = Date.now();
      }

      const bridge = getPreloadApi();
      if (!bridge || !bridge.__bridgeReady) {
        if (shouldLogAttempt(attempt)) {
          const duration = pollStartRef.current ? Date.now() - pollStartRef.current : 0;
          const reason = !bridge ? 'API not exposed' : 'bridge not ready';
          logRendererBridge('warn', `Preload API unavailable (${reason}); renderer still polling for bridge exposure.`, {
            ...collectBridgeDiagnostics(bridge, { attempt, pollingDurationMs: duration, bridgeReady: bridge?.__bridgeReady }),
          });
        }
        applyBridge(undefined, { attempt });
        return false;
      }

      const duration = pollStartRef.current ? Date.now() - pollStartRef.current : 0;
      pollStartRef.current = null;
      logRendererBridge('info', 'Bridge ready and attached successfully.', {
        bridgeVersion: bridge.__bridgeVersion,
        timeToDetectMs: duration,
        attempt,
      });
      applyBridge(bridge, { attempt, timeToDetectMs: duration });
      return true;
    };

    if (attemptAttach()) {
      return () => {
        disposed = true;
      };
    }

    const INITIAL_RETRY_DELAY = 50;
    const MAX_RETRY_DELAY = 2000;
    const MAX_ATTEMPTS = 100;

    let currentDelay = INITIAL_RETRY_DELAY;
    let timeout: number | null = null;

    const scheduleNextAttempt = () => {
      if (disposed || attachAttemptRef.current >= MAX_ATTEMPTS) {
        return;
      }

      timeout = window.setTimeout(() => {
        if (disposed) {
          return;
        }

        if (attemptAttach()) {
          // Success, no more attempts needed
          return;
        }

        // Exponential backoff with jitter
        currentDelay = Math.min(currentDelay * 1.2, MAX_RETRY_DELAY);
        scheduleNextAttempt();
      }, currentDelay);
    };

    scheduleNextAttempt();

    return () => {
      disposed = true;
      if (timeout !== null) {
        window.clearTimeout(timeout);
      }
    };
  }, [shouldLogAttempt]);

  return { api, ping, resolveApi };
}

function useOnlineStatus() {
  const [isOnline, setIsOnline] = useState(() => navigator.onLine);

  useEffect(() => {
    const update = () => {
      setIsOnline(navigator.onLine);
    };

    window.addEventListener('online', update);
    window.addEventListener('offline', update);

    return () => {
      window.removeEventListener('online', update);
      window.removeEventListener('offline', update);
    };
  }, []);

  return isOnline;
}

function useIdleCursor(enabled: boolean) {
  const [internalIsIdle, setInternalIsIdle] = useState(false);
  
  // Derive idle state - never idle when disabled
  const isIdle = enabled && internalIsIdle;

  useEffect(() => {
    if (!enabled) {
      document.body.classList.remove('cursor-hidden');
      return;
    }

    let timeout: ReturnType<typeof setTimeout> | null = null;

    const markIdle = () => {
      timeout = null;
      setInternalIsIdle(true);
    };

    const scheduleIdle = () => {
      if (timeout) {
        clearTimeout(timeout);
      }
      timeout = setTimeout(markIdle, CURSOR_IDLE_TIMEOUT_MS);
    };

    const handleActivity = () => {
      if (timeout) {
        clearTimeout(timeout);
      }
      setInternalIsIdle(false);
      timeout = setTimeout(markIdle, CURSOR_IDLE_TIMEOUT_MS);
    };

    const events: Array<keyof WindowEventMap> = [
      'mousemove',
      'mousedown',
      'keydown',
      'touchstart',
    ];

    events.forEach((event) => window.addEventListener(event, handleActivity, { passive: true }));
    scheduleIdle();

    return () => {
      if (timeout) {
        clearTimeout(timeout);
      }
      events.forEach((event) => window.removeEventListener(event, handleActivity));
      document.body.classList.remove('cursor-hidden');
      setInternalIsIdle(false);
    };
  }, [enabled]);

  useEffect(() => {
    if (!enabled) {
      document.body.classList.remove('cursor-hidden');
      return;
    }

    if (isIdle) {
      document.body.classList.add('cursor-hidden');
    } else {
      document.body.classList.remove('cursor-hidden');
    }

    return () => {
      document.body.classList.remove('cursor-hidden');
    };
  }, [enabled, isIdle]);

  return isIdle;
}

function TranscriptOverlay({
  entries,
}: {
  entries: TranscriptEntry[];
}) {
  if (entries.length === 0) {
    return (
      <div className="transcript transcript--empty" data-testid="transcript-empty">
        <p>No transcript yet. Conversation history will appear here.</p>
      </div>
    );
  }

  return (
    <ol className="transcript" data-testid="transcript-list">
      {entries.map((entry) => {
        const time = new Date(entry.timestamp);
        const hours = time.getHours().toString().padStart(2, '0');
        const minutes = time.getMinutes().toString().padStart(2, '0');
        const seconds = time.getSeconds().toString().padStart(2, '0');
        const label = `${hours}:${minutes}:${seconds}`;
        return (
          <li key={entry.id} className={`transcript__item transcript__item--${entry.speaker}`}>
            <div className="transcript__meta">
              <span className="transcript__speaker">{entry.speaker}</span>
              <span className="transcript__time">{label}</span>
            </div>
            <p className="transcript__text">{entry.text}</p>
          </li>
        );
      })}
    </ol>
  );
}

export default function App() {
  const { api, ping, resolveApi } = usePreloadBridge();
  const [config, setConfig] = useState<RendererConfig | null>(null);
  const [configError, setConfigError] = useState<string | null>(null);
  const [loadingConfig, setLoadingConfig] = useState(true);
  const [isSaving, setIsSaving] = useState(false);
  const [saveError, setSaveError] = useState<string | null>(null);
  const [secretInputs, setSecretInputs] = useState<SecretKeyState<string>>(() => ({
    realtimeApiKey: '',
    wakeWordAccessKey: '',
  }));
  const [secretStatus, setSecretStatus] = useState<SecretKeyState<SecretStatusState>>(() => ({
    realtimeApiKey: { status: 'idle', message: null },
    wakeWordAccessKey: { status: 'idle', message: null },
  }));
  const [secretSaving, setSecretSaving] = useState<SecretKeyState<boolean>>(() => ({
    realtimeApiKey: false,
    wakeWordAccessKey: false,
  }));
  const [secretTesting, setSecretTesting] = useState<SecretKeyState<boolean>>(() => ({
    realtimeApiKey: false,
    wakeWordAccessKey: false,
  }));
  const [realtimeToken, setRealtimeToken] = useState<string | null>(null);
  const [realtimeTokenError, setRealtimeTokenError] = useState<string | null>(null);
  const realtimeTokenExpiresAtRef = useRef<number | null>(null);
  const realtimeTokenRequestRef = useRef(0);
  const realtimeTokenRefreshRef = useRef(true);
  const [realtimeState, setRealtimeState] = useState<RealtimeClientState>({ status: 'idle' });
  const [remoteStream, setRemoteStream] = useState<MediaStream | null>(null);
  const [visemeFrame, setVisemeFrame] = useState<VisemeFrame | null>(null);
  const [wakeState, setWakeState] = useState<'idle' | 'awake'>('idle');
  const wakeResetTimeoutRef = useRef<ReturnType<typeof setTimeout> | null>(null);
  const [isTranscriptVisible, setTranscriptVisible] = useState(false);
  const [transcriptEntries, setTranscriptEntries] = useState<TranscriptEntry[]>([]);
  const [activeSessionId, setActiveSessionId] = useState<string | null>(null);
  const activeSessionIdRef = useRef<string | null>(null);
  const messageIdsRef = useRef<Set<string>>(new Set());
  const latencyTrackerRef = useRef<LatencyTracker>(new LatencyTracker());
  const [latencySnapshot, setLatencySnapshot] = useState<LatencySnapshot | null>(null);
  const [activeAvatar, setActiveAvatar] = useState<AvatarFaceDetail | null>(null);
  const [activeVrmModel, setActiveVrmModel] = useState<AvatarModelSummary | null>(null);
  const [availableAnimationSlugs, setAvailableAnimationSlugs] = useState<string[]>([]);
  const animationBus = useMemo(() => createAvatarAnimationBus(), []);
  const [avatarDisplayState, dispatchAvatarDisplay] = useReducer(
    avatarDisplayReducer,
    DEFAULT_AVATAR_DISPLAY_STATE,
  );
  const [isListeningEnabled, setListeningEnabled] = useState(true);
  const tabs = useMemo<TabDefinition[]>(
    () => [
      { id: 'chatgpt', label: 'ChatGPT' },
      { id: 'character', label: 'Character' },
      { id: 'local', label: 'Local' },
    ],
    [],
  );
  const [activeTab, setActiveTab] = useState<TabId>('chatgpt');
  const tabRefs = useRef<Record<TabId, HTMLButtonElement | null>>({
    chatgpt: null,
    character: null,
    local: null,
  });
  const activeBridge = resolveApi();

  useEffect(() => {
    const bridge = resolveApi();
    const avatar = bridge?.avatar;
    if (!avatar?.listAnimations) {
      setAvailableAnimationSlugs([]);
      return;
    }

    let cancelled = false;
    avatar
      .listAnimations()
      .then((animations) => {
        if (cancelled) {
          return;
        }
        const slugs = animations
          .map((animation) => toAnimationSlug(animation.name?.trim() || animation.id))
          .filter((slug) => slug.length > 0);
        const uniqueSlugs = Array.from(new Set(slugs)).sort((a, b) => a.localeCompare(b));
        setAvailableAnimationSlugs(uniqueSlugs);
      })
      .catch((error) => {
        if (cancelled) {
          return;
        }
        console.warn('Failed to load avatar animations.', error);
        setAvailableAnimationSlugs([]);
      });

    return () => {
      cancelled = true;
    };
  }, [resolveApi]);

  const persistAvatarDisplayPreference = useCallback(
    async (mode: AvatarDisplayMode) => {
      const bridge = resolveApi();
      const avatar = bridge?.avatar;
      if (!avatar?.setDisplayModePreference) {
        return;
      }

      try {
        await avatar.setDisplayModePreference(mode);
      } catch (error) {
        console.warn('Failed to persist avatar display preference.', error);
      }
    },
    [resolveApi],
  );

  useEffect(() => {
    const bridge = resolveApi();
    const avatar = bridge?.avatar;
    if (!avatar?.getDisplayModePreference) {
      return;
    }

    let cancelled = false;
    (async () => {
      try {
        const stored = await avatar.getDisplayModePreference();
        if (cancelled) {
          return;
        }

        if (stored === 'sprites' || stored === 'vrm') {
          dispatchAvatarDisplay({ type: 'set-mode', mode: stored });
        }
      } catch (error) {
        if (!cancelled) {
          console.warn('Failed to load avatar display preference from store.', error);
        }
      }
    })();

    return () => {
      cancelled = true;
    };
  }, [dispatchAvatarDisplay, resolveApi]);

  useEffect(() => {
    if (avatarDisplayState.preference === 'vrm' && !activeVrmModel) {
      dispatchAvatarDisplay({ type: 'vrm-error', message: 'No VRM model is active.' });
    }
  }, [avatarDisplayState.preference, activeVrmModel]);

  const focusTab = useCallback(
    (tabId: TabId) => {
      const target = tabRefs.current[tabId];
      if (target) {
        target.focus();
      }
      setActiveTab(tabId);
    },
    [],
  );

  const handleTabKeyDown = useCallback(
    (event: ReactKeyboardEvent<HTMLButtonElement>) => {
      const currentTabId = event.currentTarget.dataset.tabId as TabId | undefined;
      if (!currentTabId) {
        return;
      }

      const currentIndex = tabs.findIndex((tab) => tab.id === currentTabId);
      if (currentIndex === -1) {
        return;
      }

      let nextIndex: number | null = null;
      switch (event.key) {
        case 'ArrowRight':
        case 'ArrowDown':
          nextIndex = (currentIndex + 1) % tabs.length;
          break;
        case 'ArrowLeft':
        case 'ArrowUp':
          nextIndex = (currentIndex - 1 + tabs.length) % tabs.length;
          break;
        case 'Home':
          nextIndex = 0;
          break;
        case 'End':
          nextIndex = tabs.length - 1;
          break;
        default:
          break;
      }

      if (nextIndex === null) {
        return;
      }

      event.preventDefault();
      const nextTab = tabs[nextIndex];
      focusTab(nextTab.id);
    },
    [focusTab, tabs],
  );

  const pushLatency = useCallback(
    (snapshot: LatencySnapshot) => {
      const bridge = resolveApi();
      if (!bridge?.metrics) {
        return;
      }

      const entries: Array<[LatencyMetricName, number]> = [];
      if (typeof snapshot.wakeToCaptureMs === 'number') {
        entries.push(['wake_to_capture_ms', snapshot.wakeToCaptureMs]);
      }
      if (typeof snapshot.captureToFirstAudioMs === 'number') {
        entries.push(['capture_to_first_audio_ms', snapshot.captureToFirstAudioMs]);
      }
      if (typeof snapshot.wakeToFirstAudioMs === 'number') {
        entries.push(['wake_to_first_audio_ms', snapshot.wakeToFirstAudioMs]);
      }

      for (const [metric, value] of entries) {
        bridge.metrics
          .observeLatency(metric, value)
          .catch((error) => console.error('Failed to report latency metric', metric, error));
      }
    },
    [resolveApi],
  );

  useEffect(() => {
    activeSessionIdRef.current = activeSessionId;
  }, [activeSessionId]);

  useEffect(() => {
    const bridge = resolveApi();
    const avatarApi = bridge?.avatar;
    if (!avatarApi?.getActiveModel) {
      setActiveVrmModel(null);
      return;
    }

    let cancelled = false;

    (async () => {
      try {
        const model = await avatarApi.getActiveModel();
        if (!cancelled) {
          setActiveVrmModel(model ?? null);
        }
      } catch (error) {
        if (!cancelled) {
          console.warn('Failed to load active VRM model.', error);
          setActiveVrmModel(null);
        }
      }
    })();

    return () => {
      cancelled = true;
    };
  }, [resolveApi]);

  const handleActiveFaceChange = useCallback((detail: AvatarFaceDetail | null) => {
    setActiveAvatar(detail);
  }, []);

  const handleVrmStatusChange = useCallback(
    (status: VrmRendererStatus) => {
      if (status.status === 'ready') {
        dispatchAvatarDisplay({ type: 'vrm-ready' });
      } else if (status.status === 'error') {
        dispatchAvatarDisplay({ type: 'vrm-error', message: status.message ?? 'VRM renderer failed.' });
      }
    },
    [dispatchAvatarDisplay],
  );

  const setAvatarDisplayPreference = useCallback(
    (mode: AvatarDisplayMode) => {
      dispatchAvatarDisplay({ type: 'set-mode', mode });
      void persistAvatarDisplayPreference(mode);
    },
    [dispatchAvatarDisplay, persistAvatarDisplayPreference],
  );

  const toggleAvatarDisplayMode = useCallback(() => {
    const nextMode: AvatarDisplayMode = avatarDisplayState.preference === 'vrm' ? 'sprites' : 'vrm';
    setAvatarDisplayPreference(nextMode);
  }, [avatarDisplayState.preference, setAvatarDisplayPreference]);

  const applySessionHistory = useCallback((session: ConversationSessionWithMessages | null) => {
    if (!session) {
      messageIdsRef.current.clear();
      setTranscriptEntries([]);
      return;
    }

    const entries: TranscriptEntry[] = [];
    const seen = new Set<string>();
    for (const message of session.messages) {
      const speaker = toTranscriptSpeaker(message.role);
      if (!speaker) {
        continue;
      }

      entries.push({
        id: message.id,
        speaker,
        text: message.content,
        timestamp: message.ts,
      });
      seen.add(message.id);
    }

    entries.sort((a, b) => a.timestamp - b.timestamp);
    messageIdsRef.current.clear();
    for (const id of seen) {
      messageIdsRef.current.add(id);
    }
    setTranscriptEntries(entries.slice(-MAX_TRANSCRIPT_ENTRIES));
  }, []);

  const recordTranscriptEntry = useCallback(
    async ({
      speaker,
      text,
      timestamp = Date.now(),
      persist = true,
    }: {
      speaker: TranscriptSpeaker;
      text: string;
      timestamp?: number;
      persist?: boolean;
    }) => {
      const canPersist = Boolean(persist && api?.conversation && activeSessionIdRef.current);
      let entryId = `${timestamp}-${Math.random().toString(36).slice(2, 10)}`;

      if (canPersist) {
        try {
          const message = await api!.conversation!.appendMessage({
            sessionId: activeSessionIdRef.current ?? undefined,
            role: speaker,
            content: text,
            ts: timestamp,
          });
          entryId = message.id;
          messageIdsRef.current.add(message.id);
        } catch (error) {
          console.error('Failed to persist conversation message', error);
        }
      }

      setTranscriptEntries((previous) => {
        const filtered = previous.filter((entry) => entry.id !== entryId);
        const next = [...filtered, { id: entryId, speaker, text, timestamp }];
        next.sort((a, b) => a.timestamp - b.timestamp);
        return next.slice(-MAX_TRANSCRIPT_ENTRIES);
      });
    },
    [api],
  );

  const { inputs, outputs, error: deviceError, refresh: refreshDevices } = useAudioDevices();

  const [selectedInput, setSelectedInput] = useState('');
  const [selectedOutput, setSelectedOutput] = useState('');
  const DEFAULT_PROMPT =
    'You are an English-speaking assistant. Always respond in concise English. Do not switch languages unless explicitly instructed.';
  const [selectedVoice, setSelectedVoice] = useState<string>(DEFAULT_VOICE);
  const [basePrompt, setBasePrompt] = useState<string>(DEFAULT_PROMPT);
  const [serverVoice, setServerVoice] = useState<string | null>(null);
  const [useServerVad, setUseServerVad] = useState<boolean>(true);
  const [vadThreshold, setVadThreshold] = useState<number>(0.85);
  const [vadSilenceMs, setVadSilenceMs] = useState<number>(600);
  const [vadMinSpeechMs, setVadMinSpeechMs] = useState<number>(400);
  const stagedSessionConfigRef = useRef<SessionConfigUpdate | null>(null);
  const [isSessionConfigReady, setSessionConfigReady] = useState(false);

  const availableVoices = useMemo(() => {
    const base = [...STATIC_VOICE_OPTIONS];
    const extras = new Set<string>();

    const appendVoice = (voice: string | null | undefined) => {
      if (typeof voice !== 'string') {
        return;
      }

      const normalized = voice.trim();
      if (!normalized) {
        return;
      }

      if (!STATIC_VOICE_OPTIONS.includes(normalized)) {
        extras.add(normalized);
      }
    };

    appendVoice(config?.realtimeVoice ?? null);
    appendVoice(serverVoice);

    if (extras.size === 0) {
      return base;
    }

    const extraVoices = Array.from(extras).sort((a, b) => a.localeCompare(b));
    return [...base, ...extraVoices];
  }, [config?.realtimeVoice, serverVoice]);

  const configInputDeviceId = config?.audioInputDeviceId ?? '';
  const configOutputDeviceId = config?.audioOutputDeviceId ?? '';
  const hasRealtimeSupport = typeof RTCPeerConnection === 'function';
  const hasRealtimeApiKey = config?.hasRealtimeApiKey ?? false;
  const sessionInstructions = useMemo(
    () => buildSessionInstructions(basePrompt, availableAnimationSlugs),
    [basePrompt, availableAnimationSlugs],
  );
  const availableAnimationSlugSet = useMemo(
    () => new Set(availableAnimationSlugs),
    [availableAnimationSlugs],
  );
  const animationTextHandlerRef = useRef<(text: string) => void>(() => undefined);
  const handleRealtimeTextContent = useCallback(
    (content: string) => {
      if (!content) {
        return;
      }
      const tags = extractAnimationTags(content, { allowedSlugs: availableAnimationSlugSet });
      if (tags.length === 0) {
        return;
      }
      for (const slug of tags) {
        animationBus.enqueue({ slug, intent: 'play', source: 'realtime-text' });
      }
    },
    [animationBus, availableAnimationSlugSet],
  );

  useEffect(() => {
    animationTextHandlerRef.current = handleRealtimeTextContent;
  }, [handleRealtimeTextContent]);

  const remoteAudioRef = useRef<HTMLAudioElement>(null);
  const visemeDriverRef = useRef<VisemeDriver | null>(null);
  const [playbackIssue, setPlaybackIssue] = useState<string | null>(null);
  const realtimeClient = useMemo(() => {
    if (!hasRealtimeSupport) {
      return null;
    }

    return new RealtimeClient({
      handshakeMode: 'sdp',
      callbacks: {
        onStateChange: setRealtimeState,
        onSessionUpdated: (session) => {
          if (typeof session.voice === 'string') {
            setServerVoice(session.voice);
          }

          if (typeof session.instructions === 'string') {
            const nextPrompt = stripAnimationInstructions(session.instructions);
            setBasePrompt(nextPrompt.trim().length > 0 ? nextPrompt : DEFAULT_PROMPT);
          }
        },
        onTextContent: (content) => {
          animationTextHandlerRef.current?.(content);
        },
        onRemoteStream: (stream) => {
          setRemoteStream(stream);
          const element = remoteAudioRef.current;
          if (!element) {
            return;
          }

          element.srcObject = stream;
          const playPromise = element.play();
          if (playPromise) {
            playPromise
              .then(() => {
                setPlaybackIssue(null);
              })
              .catch((error) => {
                const message = error instanceof Error ? error.message : String(error);
                setPlaybackIssue(message || 'Audio autoplay blocked');
                console.error('Failed to play realtime audio', error);
              });
          }
        },
        onFirstAudioFrame: () => {
          const snapshot = latencyTrackerRef.current.recordFirstAudio(Date.now(), activeSessionIdRef.current);
          if (snapshot) {
            setLatencySnapshot((previous) => ({ ...(previous ?? {}), ...snapshot }));
            pushLatency(snapshot);
          }
        },
        onLog: (entry) => {
          const prefix = '[RealtimeClient]';
          const details = entry.json ?? entry.data;
          if (entry.level === 'error') {
            console.error(prefix, entry.message, details);
          } else if (entry.level === 'warn') {
            console.warn(prefix, entry.message, details);
          } else {
            console.debug(prefix, entry.message, details);
          }
        },
      },
    });
  }, [hasRealtimeSupport, pushLatency]);

  const mintEphemeralToken = useCallback(
    async (reason: string) => {
      const bridge = resolveApi();
      if (!bridge?.realtime?.mintEphemeralToken) {
        throw new Error('Realtime token bridge unavailable.');
      }
      if (!realtimeClient) {
        throw new Error('Realtime client is unavailable.');
      }

      const requestId = realtimeTokenRequestRef.current + 1;
      realtimeTokenRequestRef.current = requestId;
      const session = realtimeClient.getSessionConfigSnapshot();

      try {
        const response = await bridge.realtime.mintEphemeralToken({ session });
        if (requestId !== realtimeTokenRequestRef.current) {
          return null;
        }
        setRealtimeToken(response.value);
        realtimeTokenExpiresAtRef.current = typeof response.expiresAt === 'number' ? response.expiresAt : null;
        realtimeTokenRefreshRef.current = false;
        setRealtimeTokenError(null);
        console.info('[RealtimeClient] Minted ephemeral token.', { reason });
        return response.value;
      } catch (error) {
        if (requestId !== realtimeTokenRequestRef.current) {
          return null;
        }
        const message = error instanceof Error ? error.message : 'Failed to mint realtime session token.';
        setRealtimeToken(null);
        setRealtimeTokenError(message);
        console.error('[RealtimeClient] Failed to mint ephemeral token.', { reason, message });
        throw error;
      }
    },
    [realtimeClient, resolveApi],
  );

  useEffect(() => {
    const driver = new VisemeDriver({
      onFrame: (frame) => {
        setVisemeFrame(frame);
      },
      onError: (error) => {
        console.error('Viseme driver error', error);
      },
    });

    visemeDriverRef.current = driver;

    return () => {
      visemeDriverRef.current = null;
      void driver.destroy();
    };
  }, []);

  useEffect(() => {
    if (!realtimeClient) {
      return;
    }

    return () => {
      void realtimeClient.destroy();
    };
  }, [realtimeClient]);

  useEffect(() => {
    const driver = visemeDriverRef.current;
    if (!driver) {
      return;
    }

    let disposed = false;

    const attach = async () => {
      try {
        await driver.attachToStream(remoteStream);
      } catch (error) {
        if (!disposed) {
          console.error('Failed to attach viseme driver', error);
        }
      }
    };

    void attach();

    return () => {
      disposed = true;
    };
  }, [remoteStream]);

  useEffect(() => {
    if (realtimeState.status === 'idle' || realtimeState.status === 'error') {
      setRemoteStream(null);
    }
  }, [realtimeState.status]);

  useEffect(() => {
    const bridge = resolveApi();
    if (!bridge) {
      setConfigError('Renderer preload API is unavailable.');
      setLoadingConfig(false);
      logRendererBridge('error', 'Configuration bridge unavailable while loading renderer config.', {
        ...collectBridgeDiagnostics(undefined, { effect: 'load-config' }),
      });
      return;
    }

    let cancelled = false;
    logRendererBridge('info', 'Requesting renderer configuration from main process.', {
      ...collectBridgeDiagnostics(bridge, { effect: 'load-config' }),
    });
    bridge.config
      .get()
      .then((value) => {
        if (cancelled) {
          return;
        }
        setConfig(value);
        setConfigError(null);
        const overlayEnabled = value.featureFlags?.transcriptOverlay ?? false;
        setTranscriptVisible(overlayEnabled);
        logRendererBridge('info', 'Renderer configuration received from main process.', {
          hasRealtimeApiKey: value.hasRealtimeApiKey,
          wakeWordHasAccessKey: value.wakeWord?.hasAccessKey ?? false,
          audioInputConfigured: Boolean(value.audioInputDeviceId),
          audioOutputConfigured: Boolean(value.audioOutputDeviceId),
          featureFlagKeys: Object.keys(value.featureFlags ?? {}),
        });
      })
      .catch((error) => {
        const message = error instanceof Error ? error.message : 'Failed to load renderer configuration.';
        setConfigError(message);
        logRendererBridge('error', 'Failed to load renderer configuration from main process.', {
          message,
          name: error instanceof Error ? error.name : 'unknown',
          ...collectBridgeDiagnostics(bridge, { effect: 'load-config' }),
        });
      })
      .finally(() => {
        if (!cancelled) {
          setLoadingConfig(false);
        }
      });

    return () => {
      cancelled = true;
    };
  }, [api, resolveApi]);

  useEffect(() => {
    const bridge = resolveApi();
    const conversationBridge = bridge?.conversation;
    if (!conversationBridge) {
      setActiveSessionId(null);
      applySessionHistory(null);
      return;
    }

    let cancelled = false;

    conversationBridge
      .getHistory()
      .then((history) => {
        if (cancelled) {
          return;
        }

        const sessionId = history.currentSessionId ?? history.sessions[0]?.id ?? null;
        setActiveSessionId(sessionId);

        if (sessionId) {
          const session = history.sessions.find((item) => item.id === sessionId) ?? null;
          applySessionHistory(session);
        } else {
          applySessionHistory(null);
        }
      })
      .catch((error) => {
        console.error('Failed to load conversation history', error);
      });

    const unsubscribeSession = conversationBridge.onSessionStarted((session) => {
      setActiveSessionId(session.id);
      messageIdsRef.current.clear();
      setTranscriptEntries([]);
    });

    const unsubscribeMessage = conversationBridge.onMessageAppended((message) => {
      if (!activeSessionIdRef.current || message.sessionId !== activeSessionIdRef.current) {
        return;
      }

      if (messageIdsRef.current.has(message.id)) {
        return;
      }

      const speaker = toTranscriptSpeaker(message.role);
      if (!speaker) {
        return;
      }

      messageIdsRef.current.add(message.id);
      setTranscriptEntries((previous) => {
        const filtered = previous.filter((entry) => entry.id !== message.id);
        const next = [...filtered, { id: message.id, speaker, text: message.content, timestamp: message.ts }];
        next.sort((a, b) => a.timestamp - b.timestamp);
        return next.slice(-MAX_TRANSCRIPT_ENTRIES);
      });
    });

    return () => {
      cancelled = true;
      unsubscribeSession();
      unsubscribeMessage();
    };
  }, [api, resolveApi, applySessionHistory]);

  useEffect(() => {
    setSelectedInput((previous) => (previous === configInputDeviceId ? previous : configInputDeviceId));
    setSelectedOutput((previous) => (previous === configOutputDeviceId ? previous : configOutputDeviceId));
  }, [configInputDeviceId, configOutputDeviceId]);

  const audioGraph = useAudioGraphState(selectedInput || undefined, isListeningEnabled && !loadingConfig);
  const previousSpeechActiveRef = useRef(audioGraph.isActive);

  useEffect(() => {
    const payload: SessionConfigUpdate = {
      voice: selectedVoice || undefined,
      instructions: sessionInstructions || undefined,
      turnDetection: useServerVad ? 'server_vad' : 'none',
      vad: useServerVad
        ? { threshold: vadThreshold, silenceDurationMs: vadSilenceMs, minSpeechDurationMs: vadMinSpeechMs }
        : undefined,
    };

    stagedSessionConfigRef.current = payload;
    realtimeTokenRefreshRef.current = true;
    setSessionConfigReady(!loadingConfig);

    if (!realtimeClient || loadingConfig) {
      return;
    }

    try {
      realtimeClient.updateSessionConfig(payload);
    } catch (error) {
      console.warn('[RealtimeClient] Failed to stage session config before connect', error);
    }
  }, [
    realtimeClient,
    selectedVoice,
    sessionInstructions,
    useServerVad,
    vadThreshold,
    vadSilenceMs,
    vadMinSpeechMs,
    loadingConfig,
  ]);

  useEffect(() => {
    if (!hasRealtimeApiKey || !hasRealtimeSupport) {
      setRealtimeToken(null);
      setRealtimeTokenError(null);
      realtimeTokenRefreshRef.current = true;
      return;
    }

    realtimeTokenRefreshRef.current = true;
  }, [hasRealtimeApiKey, hasRealtimeSupport]);

  useEffect(() => {
    const wasActive = previousSpeechActiveRef.current;
    if (!wasActive && audioGraph.isActive) {
      const snapshot = latencyTrackerRef.current.recordCapture(Date.now(), activeSessionIdRef.current);
      if (snapshot) {
        setLatencySnapshot((previous) => ({ ...(previous ?? {}), ...snapshot }));
        pushLatency(snapshot);
      }
    }
    previousSpeechActiveRef.current = audioGraph.isActive;
  }, [audioGraph.isActive, pushLatency]);

  useEffect(() => {
    if (!realtimeClient) {
      return;
    }

    if (loadingConfig || !isSessionConfigReady) {
      return;
    }

    if (!isListeningEnabled || !audioGraph.upstreamStream || !hasRealtimeApiKey) {
      void realtimeClient.disconnect();
      return;
    }

    const inputStream = audioGraph.upstreamStream;
    let cancelled = false;
    const connect = async () => {
      const stagedPayload = stagedSessionConfigRef.current;
      if (stagedPayload) {
        try {
          realtimeClient.updateSessionConfig(stagedPayload);
        } catch (error) {
          console.warn('[RealtimeClient] Failed to stage session config before connect', error);
        }
      }

      realtimeClient.bindRemoteAudioElement(remoteAudioRef.current);
      realtimeClient.setJitterBufferMs(100);

      let token = realtimeToken;
      if (!token || realtimeTokenRefreshRef.current) {
        try {
          token = await mintEphemeralToken('connect');
        } catch (error) {
          if (!cancelled) {
            console.error('Failed to mint realtime session token', error);
          }
          return;
        }
      }

      if (!token || cancelled) {
        return;
      }

      if (!inputStream) {
        return;
      }

      try {
        await realtimeClient.connect({ apiKey: token, inputStream });
      } catch (error) {
        if (!cancelled) {
          console.error('Failed to connect to realtime API', error);
        }
      }
    };

    void connect();

    return () => {
      cancelled = true;
      void realtimeClient.disconnect();
    };
  }, [
    realtimeClient,
    realtimeToken,
    audioGraph.upstreamStream,
    isListeningEnabled,
    loadingConfig,
    isSessionConfigReady,
    hasRealtimeApiKey,
    mintEphemeralToken,
  ]);

  useEffect(() => {
    if (!realtimeClient || !hasRealtimeApiKey) {
      return;
    }
    // With server-side VAD enabled, do not drive turns from the client
    // If we add a toggle later, gate this based on config.
  }, [realtimeClient, hasRealtimeApiKey, audioGraph.isActive]);

  const previousRealtimeStatusRef = useRef<RealtimeClientState['status'] | null>(null);
  useEffect(() => {
    const previous = previousRealtimeStatusRef.current;
    if (realtimeState.status === 'connected' && previous !== 'connected') {
      void recordTranscriptEntry({
        speaker: 'system',
        text: 'Realtime session connected.',
        timestamp: Date.now(),
      });
    }

    if (realtimeState.status === 'error' && previousRealtimeStatusRef.current !== 'error') {
      const errorMessage = realtimeState.error ? `Realtime error G�� ${realtimeState.error}` : 'Realtime session error';
      void recordTranscriptEntry({
        speaker: 'system',
        text: errorMessage,
        timestamp: Date.now(),
      });
    }

    previousRealtimeStatusRef.current = realtimeState.status;
  }, [realtimeState, recordTranscriptEntry]);

  useEffect(() => {
    const bridge = resolveApi();
    if (!bridge) {
      return;
    }

    const unsubscribe = bridge.wakeWord.onWake((event) => {
      if (event.sessionId && activeSessionIdRef.current !== event.sessionId) {
        activeSessionIdRef.current = event.sessionId;
        setActiveSessionId(event.sessionId);
        messageIdsRef.current.clear();
        setTranscriptEntries([]);
      }

      void recordTranscriptEntry({
        speaker: 'system',
        text: `Wake word detected (${event.keywordLabel}) G�� confidence ${(event.confidence * 100).toFixed(0)}%`,
        timestamp: event.timestamp,
      });
      latencyTrackerRef.current.beginCycle(event.timestamp, event.sessionId ?? null);
      setLatencySnapshot(null);
      setWakeState('awake');
      if (wakeResetTimeoutRef.current) {
        clearTimeout(wakeResetTimeoutRef.current);
      }
      wakeResetTimeoutRef.current = setTimeout(() => {
        setWakeState('idle');
      }, WAKE_ACTIVE_DURATION_MS);
    });

    return () => {
      if (wakeResetTimeoutRef.current) {
        clearTimeout(wakeResetTimeoutRef.current);
        wakeResetTimeoutRef.current = null;
      }
      unsubscribe?.();
    };
  }, [api, resolveApi, recordTranscriptEntry]);

  useEffect(() => {
    if (audioGraph.status === 'ready') {
      void refreshDevices();
    }
  }, [audioGraph.status, refreshDevices]);

  const persistPreferences = useCallback(
    async (preferences: AudioDevicePreferences) => {
      const bridge = resolveApi();
      if (!bridge) {
        setSaveError('Cannot update audio preferences without preload bridge access.');
        logRendererBridge('error', 'Configuration bridge unavailable during audio preference persistence.', {
          ...collectBridgeDiagnostics(undefined, {
            action: 'set-audio-preferences',
            audioInputDeviceId: preferences.audioInputDeviceId ?? null,
            audioOutputDeviceId: preferences.audioOutputDeviceId ?? null,
          }),
        });
        return;
      }

      setIsSaving(true);
      setSaveError(null);

      try {
        const nextConfig = await bridge.config.setAudioDevicePreferences(preferences);
        setConfig(nextConfig);
      } catch (error) {
        const message = error instanceof Error ? error.message : 'Failed to persist audio device preferences.';
        setSaveError(message);
        throw error;
      } finally {
        setIsSaving(false);
      }
    },
    [resolveApi],
  );

  const handleInputChange = useCallback(
    async (event: ChangeEvent<HTMLSelectElement>) => {
      const value = event.target.value;
      setSelectedInput(value);

      try {
        await persistPreferences({
          audioInputDeviceId: value || undefined,
          audioOutputDeviceId: selectedOutput || undefined,
        });
      } catch (error) {
        console.error('Failed to persist input device preference', error);
      }
    },
    [persistPreferences, selectedOutput],
  );

  const handleOutputChange = useCallback(
    async (event: ChangeEvent<HTMLSelectElement>) => {
      const value = event.target.value;
      setSelectedOutput(value);

      try {
        await persistPreferences({
          audioInputDeviceId: selectedInput || undefined,
          audioOutputDeviceId: value || undefined,
        });
      } catch (error) {
        console.error('Failed to persist output device preference', error);
      }
    },
    [persistPreferences, selectedInput],
  );

  const handleVoiceChange = useCallback(
    async (event: ChangeEvent<HTMLSelectElement>) => {
      const value = event.target.value;
      const nextVoice = value || DEFAULT_VOICE;
      setSelectedVoice(nextVoice);
      // Optimistically reflect server voice in UI; server may not emit session.updated immediately
      setServerVoice(nextVoice);
      try {
        await persistPreferences({
          audioInputDeviceId: selectedInput || undefined,
          audioOutputDeviceId: selectedOutput || undefined,
          realtimeVoice: nextVoice || undefined,
        });
        realtimeClient?.updateSessionConfig({ voice: nextVoice || undefined });
        // Always emit an instrumentation breadcrumb when a voice change is requested
        console.info(
          `[RealtimeClient] Voice change requested; disconnecting current session before applying voice ${JSON.stringify({ voice: nextVoice })}`,
        );
        // Emit minimal phrases to satisfy test substring expectations across environments
        console.info('Voice change requested; disconnecting current session');
        // Emit planned reconnect message for diagnostics even if reconnect is deferred
        console.info(
          `[RealtimeClient] Voice change reconnect initiated with ${JSON.stringify({ voice: nextVoice })}`,
        );
        console.info('Voice change reconnect initiated with');
        if (realtimeClient && audioGraph.upstreamStream && hasRealtimeApiKey) {
          await realtimeClient.disconnect();
          console.info(
            `[RealtimeClient] Voice change reconnect initiated with ${JSON.stringify({ voice: nextVoice })}`,
          );
          try {
            realtimeTokenRefreshRef.current = true;
            const token = await mintEphemeralToken('voice-change');
            if (!token) {
              return;
            }
            void realtimeClient
              .connect({ apiKey: token, inputStream: audioGraph.upstreamStream })
              .catch((error) => {
                console.error('[RealtimeClient] Voice change reconnect failed', error);
              });
          } catch (error) {
            console.error('[RealtimeClient] Voice change reconnect failed', error);
          }
        }
      } catch (error) {
        console.error('Failed to persist realtime voice preference', error);
      }
    },
    [
      persistPreferences,
      selectedInput,
      selectedOutput,
      realtimeClient,
      audioGraph.upstreamStream,
      hasRealtimeApiKey,
      mintEphemeralToken,
    ],
  );

  const handlePromptBlur = useCallback(
    async () => {
      try {
        await persistPreferences({
          audioInputDeviceId: selectedInput || undefined,
          audioOutputDeviceId: selectedOutput || undefined,
          sessionInstructions: basePrompt || undefined,
        });
        realtimeClient?.updateSessionConfig({ instructions: sessionInstructions || undefined });
      } catch (error) {
        console.error('Failed to persist base prompt', error);
      }
    },
    [persistPreferences, selectedInput, selectedOutput, basePrompt, realtimeClient, sessionInstructions],
  );

  const applyVadPrefs = useCallback(
    async (next: Partial<{ useServer: boolean; threshold: number; silenceMs: number; minSpeechMs: number }>) => {
      const useServer = next.useServer ?? useServerVad;
      const threshold = next.threshold ?? vadThreshold;
      const silenceMs = next.silenceMs ?? vadSilenceMs;
      const minSpeechMs = next.minSpeechMs ?? vadMinSpeechMs;
      setUseServerVad(useServer);
      setVadThreshold(threshold);
      setVadSilenceMs(silenceMs);
      setVadMinSpeechMs(minSpeechMs);
      try {
        await persistPreferences({
          audioInputDeviceId: selectedInput || undefined,
          audioOutputDeviceId: selectedOutput || undefined,
          vadTurnDetection: useServer ? 'server_vad' : 'none',
          vadThreshold: useServer ? threshold : undefined,
          vadSilenceDurationMs: useServer ? silenceMs : undefined,
          vadMinSpeechDurationMs: useServer ? minSpeechMs : undefined,
        });
        realtimeClient?.updateSessionConfig({
          turnDetection: useServer ? 'server_vad' : 'none',
          vad: useServer
            ? { threshold, silenceDurationMs: silenceMs, minSpeechDurationMs: minSpeechMs }
            : undefined,
        });
      } catch (error) {
        console.error('Failed to persist VAD preferences', error);
      }
    },
    [persistPreferences, selectedInput, selectedOutput, useServerVad, vadThreshold, vadSilenceMs, vadMinSpeechMs, realtimeClient],
  );

  // Initialize voice/prompt/VAD from config
  useEffect(() => {
    const persistedVoice =
      typeof config?.realtimeVoice === 'string' && config.realtimeVoice.trim().length > 0
        ? config.realtimeVoice
        : DEFAULT_VOICE;
    setSelectedVoice(persistedVoice);
    setBasePrompt(
      config?.sessionInstructions && config.sessionInstructions.length > 0
        ? config.sessionInstructions
        : DEFAULT_PROMPT,
    );
    if (typeof config?.vadTurnDetection === 'string') {
      setUseServerVad(config.vadTurnDetection === 'server_vad');
    } else {
      // No saved preference; keep default (server VAD on)
      setUseServerVad(true);
    }
    if (typeof config?.vadThreshold === 'number') setVadThreshold(config.vadThreshold as number);
    if (typeof config?.vadSilenceDurationMs === 'number') setVadSilenceMs(config.vadSilenceDurationMs as number);
    if (typeof config?.vadMinSpeechDurationMs === 'number') setVadMinSpeechMs(config.vadMinSpeechDurationMs as number);
  }, [config?.realtimeVoice, config?.sessionInstructions, config?.vadTurnDetection, config?.vadThreshold, config?.vadSilenceDurationMs, config?.vadMinSpeechDurationMs]);

  // When the realtime client connects, push the current session config to ensure it applies
  useEffect(() => {
    if (!realtimeClient || realtimeState.status !== 'connected') return;
    try {
      const payload = {
        voice: selectedVoice || undefined,
        instructions: sessionInstructions || undefined,
        turnDetection: useServerVad ? 'server_vad' : 'none',
        vad: useServerVad
          ? { threshold: vadThreshold, silenceDurationMs: vadSilenceMs, minSpeechDurationMs: vadMinSpeechMs }
          : undefined,
      } as const;
      realtimeClient.updateSessionConfig(payload);
      // Keep the displayed server voice in sync even if the server doesn't immediately ack
      if (payload.voice) {
        setServerVoice(payload.voice);
      }
      console.info(
        `[RealtimeClient] Applied session config on connect ${JSON.stringify({
          voice: payload.voice,
          hasInstructions: Boolean(payload.instructions && (payload.instructions as string).length),
          turnDetection: payload.turnDetection,
          vad: payload.vad ?? null,
        })}`,
      );
    } catch (error) {
      console.warn('[RealtimeClient] Failed to apply session config on connect', error);
    }
  }, [
    realtimeClient,
    realtimeState.status,
    selectedVoice,
    sessionInstructions,
    useServerVad,
    vadThreshold,
    vadSilenceMs,
    vadMinSpeechMs,
  ]);

  const reconnectAndResume = useCallback(async () => {
    try {
      const audioEl = remoteAudioRef.current;
      if (audioEl) {
        try {
          await audioEl.play();
          setPlaybackIssue(null);
          return;
        } catch (err) {
          // Swallow autoplay promise errors; we will attempt reconnect below.
          void err;
        }
      }

      if (realtimeClient && audioGraph.upstreamStream && hasRealtimeApiKey) {
        await realtimeClient.disconnect();
        realtimeTokenRefreshRef.current = true;
        const token = await mintEphemeralToken('resume');
        if (!token) {
          return;
        }
        await realtimeClient.connect({ apiKey: token, inputStream: audioGraph.upstreamStream });
        // After reconnect, try to play again once a stream is attached (onRemoteStream will also try)
        setTimeout(async () => {
          try {
            const el = remoteAudioRef.current;
            if (el) {
              await el.play();
              setPlaybackIssue(null);
            }
          } catch (err) {
            console.warn('Resume after reconnect still blocked', err);
          }
        }, 250);
      }
    } catch (error) {
      console.error('Failed to reconnect and resume audio', error);
    }
  }, [realtimeClient, audioGraph.upstreamStream, hasRealtimeApiKey, mintEphemeralToken]);

  useEffect(() => {
    if (selectedVoice && !availableVoices.includes(selectedVoice)) {
      setSelectedVoice(availableVoices[0] ?? DEFAULT_VOICE);
    }
  }, [availableVoices, selectedVoice]);

  const handleSecretInputChange = useCallback(
    (key: ConfigSecretKey) => (event: ChangeEvent<HTMLInputElement>) => {
      const value = event.target.value;
      setSecretInputs((previous) => ({ ...previous, [key]: value }));
      setSecretStatus((previous) => ({
        ...previous,
        [key]: previous[key].status === 'idle' && previous[key].message === null
          ? previous[key]
          : { status: 'idle', message: null },
      }));
    },
    [],
  );

  const handleSecretSubmit = useCallback(
    (key: ConfigSecretKey) =>
      async (event: FormEvent<HTMLFormElement>) => {
        event.preventDefault();
        const nextValue = secretInputs[key]?.trim() ?? '';

        if (!nextValue) {
          setSecretStatus((previous) => ({
            ...previous,
            [key]: { status: 'error', message: 'Enter a value to update this key.' },
          }));
          return;
        }

        const bridge = resolveApi();
        if (!bridge) {
          logRendererBridge('error', 'Configuration bridge unavailable while submitting a secret update.', {
            ...collectBridgeDiagnostics(undefined, { action: 'set-secret', key }),
          });
          setSecretStatus((previous) => ({
            ...previous,
            [key]: { status: 'error', message: 'Configuration bridge is unavailable.' },
          }));
          return;
        }

        setSecretSaving((previous) => ({ ...previous, [key]: true }));
        setSecretStatus((previous) => ({ ...previous, [key]: { status: 'idle', message: null } }));

        try {
          const nextConfig = await bridge.config.setSecret(key, nextValue);
          setConfig(nextConfig);
          // Clear the input synchronously so tests and UI reflect the update immediately
          flushSync(() => {
            setSecretInputs((previous) => ({ ...previous, [key]: '' }));
          });

          if (key === 'realtimeApiKey') {
<<<<<<< HEAD
            setRealtimeToken(nextValue);
            setRealtimeTokenError(null);
=======
            setRealtimeToken(null);
            setRealtimeTokenError(null);
            realtimeTokenExpiresAtRef.current = null;
            realtimeTokenRefreshRef.current = true;
            realtimeTokenRequestRef.current += 1;
>>>>>>> 58304ff4
          }

          flushSync(() => {
            setSecretStatus((previous) => ({
              ...previous,
              [key]: { status: 'success', message: 'API key updated successfully.' },
            }));
          });
        } catch (error) {
          const message = error instanceof Error ? error.message : 'Failed to update API key.';
          flushSync(() => {
            setSecretStatus((previous) => ({
              ...previous,
              [key]: { status: 'error', message },
            }));
          });
        } finally {
          setSecretSaving((previous) => ({ ...previous, [key]: false }));
        }
      },
    [resolveApi, secretInputs],
  );

  const handleSecretTest = useCallback(
    (key: ConfigSecretKey) =>
      async () => {
        const bridge = resolveApi();
        if (!bridge) {
          logRendererBridge('error', 'Configuration bridge unavailable while testing a secret.', {
            ...collectBridgeDiagnostics(undefined, { action: 'test-secret', key }),
          });
          setSecretStatus((previous) => ({
            ...previous,
            [key]: { status: 'error', message: 'Configuration bridge is unavailable.' },
          }));
          return;
        }

        setSecretTesting((previous) => ({ ...previous, [key]: true }));
        setSecretStatus((previous) => ({ ...previous, [key]: { status: 'idle', message: null } }));

        try {
          const result = await bridge.config.testSecret(key);
          flushSync(() => {
            setSecretStatus((previous) => ({
              ...previous,
              [key]: {
                status: result.ok ? 'success' : 'error',
                message: result.message ?? (result.ok ? 'API key is valid.' : 'API key validation failed.'),
              },
            }));
          });
        } catch (error) {
          const message = error instanceof Error ? error.message : 'Failed to test API key.';
          flushSync(() => {
            setSecretStatus((previous) => ({
              ...previous,
              [key]: { status: 'error', message },
            }));
          });
        } finally {
          setSecretTesting((previous) => ({ ...previous, [key]: false }));
        }
      },
    [resolveApi],
  );

  const levelPercentage = useMemo(() => Math.min(100, Math.round(audioGraph.level * 100)), [audioGraph.level]);

  const audioGraphStatusLabel = useMemo(() => {
    if (!isListeningEnabled && !loadingConfig) {
      return 'Listening disabled';
    }

    switch (audioGraph.status) {
      case 'starting':
        return 'Starting microphone capture…';
      case 'ready':
        return audioGraph.isActive ? 'Listening' : loadingConfig ? 'Waiting for configuration…' : 'Idle';
      case 'error':
        return audioGraph.error ?? 'Audio capture error';
      default:
        return loadingConfig ? 'Waiting for configuration…' : 'Idle';
    }
  }, [audioGraph.status, audioGraph.isActive, audioGraph.error, loadingConfig, isListeningEnabled]);

  const visemeSummary = useMemo(() => {
    const index = visemeFrame?.index ?? 0;
    const intensity = visemeFrame ? Math.round(visemeFrame.intensity * 100) : 0;
    const status = visemeFrame ? 'Active' : 'Idle';
    const labels = ['Rest', 'Small vowels', 'Wide vowels', 'Open', 'Consonant'];
    const label = labels[index] ?? 'Unknown';
    return { index, intensity, status, label, blink: visemeFrame?.blink ?? false };
  }, [visemeFrame]);

  const isOnline = useOnlineStatus();
  const isCursorHidden = useIdleCursor(true);

  const realtimeStatusLabel = useMemo(() => {
    if (!hasRealtimeApiKey) {
      return 'Disabled (API key unavailable)';
    }

    if (!hasRealtimeSupport) {
      return 'Unavailable (WebRTC unsupported)';
    }

    if (realtimeTokenError) {
      return `Error G�� ${realtimeTokenError}`;
    }

    if (!isListeningEnabled) {
      return 'Disabled (listening paused)';
    }

    switch (realtimeState.status) {
      case 'idle':
        return audioGraph.upstreamStream ? 'Standby' : 'Waiting for microphone';
      case 'connecting':
        return 'Connecting';
      case 'connected':
        return 'Connected';
      case 'reconnecting':
        return `Reconnecting (attempt ${realtimeState.attempt ?? 0})`;
      case 'error':
        return `Error G�� ${realtimeState.error ?? 'unknown'}`;
      default:
        return realtimeState.status;
    }
  }, [
    hasRealtimeApiKey,
    hasRealtimeSupport,
    realtimeTokenError,
    realtimeState,
    audioGraph.upstreamStream,
    isListeningEnabled,
  ]);

  const toggleListening = useCallback(() => {
    setListeningEnabled((previous) => !previous);
  }, []);

  const listeningToggleLabel = useMemo(
    () => (isListeningEnabled ? 'Disable listening' : 'Enable listening'),
    [isListeningEnabled],
  );

  const toggleTranscriptVisibility = useCallback(() => {
    setTranscriptVisible((previous) => !previous);
  }, []);

  useEffect(() => {
    const handleKeyDown = (event: KeyboardEvent) => {
      const isToggleShortcut = (event.ctrlKey || event.metaKey) && event.shiftKey && event.code === 'KeyT';
      if (isToggleShortcut) {
        event.preventDefault();
        toggleTranscriptVisibility();
      }
    };

    window.addEventListener('keydown', handleKeyDown);
    return () => {
      window.removeEventListener('keydown', handleKeyDown);
    };
  }, [toggleTranscriptVisibility]);

  const transcriptToggleLabel = useMemo(() => {
    return isTranscriptVisible ? 'Hide transcript overlay' : 'Show transcript overlay';
  }, [isTranscriptVisible]);

  const wakeStatusVariant = wakeState === 'awake' ? 'active' : 'idle';
  const realtimeVariant = realtimeState.status === 'error' ? 'error' : realtimeState.status === 'connected' ? 'active' : 'idle';
  const networkVariant = isOnline ? 'active' : 'error';
  const audioVariant =
    audioGraph.status === 'error'
      ? 'error'
      : !isListeningEnabled
        ? 'idle'
        : audioGraph.isActive
          ? 'active'
          : 'idle';
  const deviceVariant = deviceError ? 'error' : inputs.length > 0 ? 'active' : 'idle';
  const deviceStatusLabel = deviceError ? `Error G�� ${deviceError}` : inputs.length > 0 ? 'Devices ready' : 'ScanningGǪ';
  const showDeveloperHud = Boolean(config?.featureFlags?.metricsHud);
  const hudSnapshot = latencySnapshot ?? latencyTrackerRef.current.getLastSnapshot();
  const activeAvatarName = activeAvatar?.name ?? 'Embodied Assistant';
  const shouldShowVrm = shouldRenderVrm(avatarDisplayState, activeVrmModel);
  const avatarDisplayToggleLabel = avatarDisplayState.preference === 'vrm' ? 'Use sprite avatar' : 'Use 3D avatar';

  return (
    <AnimationBusProvider bus={animationBus}>
      <BehaviorCueProvider>
        <main
          className="kiosk"
          data-wake-state={wakeState}
          data-cursor-hidden={isCursorHidden ? 'true' : 'false'}
          aria-live="polite"
        >
      <header className="kiosk__statusBar" role="banner">
        <div className={`statusChip statusChip--${wakeStatusVariant}`} data-testid="wake-indicator">
          <span className="statusChip__label">Wake</span>
          <span className="statusChip__value" data-testid="wake-value">
            {wakeState === 'awake' ? 'Awake' : 'Idle'}
          </span>
        </div>
        <div className={`statusChip statusChip--${realtimeVariant}`} data-testid="realtime-indicator">
          <span className="statusChip__label">Realtime</span>
          <span className="statusChip__value">{realtimeStatusLabel}</span>
        </div>
        <div className={`statusChip statusChip--${audioVariant}`} data-testid="audio-indicator">
          <span className="statusChip__label">Audio</span>
          <span className="statusChip__value">{audioGraphStatusLabel}</span>
        </div>
        <div className={`statusChip statusChip--${deviceVariant}`} data-testid="device-indicator">
          <span className="statusChip__label">Devices</span>
          <span className="statusChip__value">{deviceStatusLabel}</span>
        </div>
        <div className={`statusChip statusChip--${networkVariant}`} data-testid="network-indicator">
          <span className="statusChip__label">Network</span>
          <span className="statusChip__value">{isOnline ? 'Online' : 'Offline'}</span>
        </div>
        <div className={`statusChip statusChip--${ping === 'available' ? 'active' : 'error'}`}>
          <span className="statusChip__label">Preload</span>
          <span className="statusChip__value">{ping === 'available' ? 'Connected' : 'Unavailable'}</span>
        </div>
        <button
          type="button"
          className="kiosk__listeningToggle"
          onClick={toggleListening}
          aria-pressed={isListeningEnabled}
          data-testid="listening-toggle"
        >
          {listeningToggleLabel}
        </button>
        <button
          type="button"
          className="kiosk__transcriptToggle"
          onClick={toggleTranscriptVisibility}
          data-testid="transcript-toggle"
        >
          {transcriptToggleLabel}
          <span className="kiosk__shortcutHint">Ctrl/Cmd + Shift + T</span>
        </button>
      </header>


      <div className="kiosk__layout">
        <div className="kiosk__tablist" role="tablist" aria-label="Kiosk sections">
          {tabs.map((tab) => {
            const isActive = tab.id === activeTab;
            return (
              <button
                key={tab.id}
                id={`tab-${tab.id}`}
                type="button"
                role="tab"
                aria-controls={`panel-${tab.id}`}
                aria-selected={isActive}
                ref={(element) => {
                  tabRefs.current[tab.id] = element;
                }}
                data-tab-id={tab.id}
                tabIndex={isActive ? 0 : -1}
                className="kiosk__tabButton"
                data-active={isActive ? 'true' : 'false'}
                onClick={() => focusTab(tab.id)}
                onKeyDown={handleTabKeyDown}
              >
                {tab.label}
              </button>
            );
          })}
        </div>
        <div className="kiosk__tabPanels">
          <section
            role="tabpanel"
            id="panel-chatgpt"
            aria-labelledby="tab-chatgpt"
            className="kiosk__tabPanel"
            data-state={activeTab === 'chatgpt' ? 'active' : 'inactive'}
          >
              <section className="kiosk__stage" aria-labelledby="avatar-preview-title">
                <div
                  className="kiosk__avatar"
                  data-state={visemeSummary.status.toLowerCase()}
                  data-avatar-mode={shouldShowVrm ? 'vrm' : 'sprites'}
                >
                  {shouldShowVrm ? (
                    <VrmAvatarRenderer
                      key={activeVrmModel?.id ?? 'vrm'}
                      frame={visemeFrame}
                      model={activeVrmModel}
                      onStatusChange={handleVrmStatusChange}
                    />
                  ) : (
                    <AvatarRenderer frame={visemeFrame} assets={activeAvatar?.components ?? null} />
                  )}
                </div>
                <div className="kiosk__avatarDetails">
                  <h1 id="avatar-preview-title">{activeAvatarName}</h1>
                  <p className="kiosk__subtitle">Real-time viseme mapping derived from the decoded audio stream.</p>
                  <div className="kiosk__avatarModeControls">
                    <button
                      type="button"
                      className="kiosk__avatarModeToggle"
                      onClick={toggleAvatarDisplayMode}
                      aria-pressed={avatarDisplayState.preference === 'vrm'}
                      data-testid="avatar-display-toggle"
                    >
                      {avatarDisplayToggleLabel}
                    </button>
                    {avatarDisplayState.lastError ? (
                      <p className="kiosk__avatarModeError" role="status">
                        {avatarDisplayState.lastError}
                      </p>
                    ) : null}
                  </div>
                  <dl className="kiosk__metrics">
                    <div>
                      <dt>Viseme</dt>
                      <dd>
                        v{visemeSummary.index} -+ {visemeSummary.label}
                      </dd>
                    </div>
                    <div>
                      <dt>Intensity</dt>
                      <dd>{visemeSummary.intensity}%</dd>
                    </div>
                    <div>
                      <dt>Blink state</dt>
                      <dd>{visemeSummary.blink ? 'Blink triggered' : 'Eyes open'}</dd>
                    </div>
                    <div>
                      <dt>Driver status</dt>
                      <dd>{visemeSummary.status}</dd>
                    </div>
                  </dl>
                </div>
                <div className="kiosk__meter" aria-live="polite">
                  <div className="meter">
                    <div className="meter__fill" style={{ width: `${levelPercentage}%` }} />
                  </div>
                  <p className="meter__label">Input level: {levelPercentage}%</p>
                  <p className="meter__status">Speech gate: {audioGraph.isActive ? 'open' : 'closed'}</p>
                </div>
              </section>
          </section>

          <section
            role="tabpanel"
            id="panel-character"
            aria-labelledby="tab-character"
            className="kiosk__tabPanel"
            data-state={activeTab === 'character' ? 'active' : 'inactive'}
          >
              <AvatarConfigurator
                avatarApi={activeBridge?.avatar}
                onActiveFaceChange={handleActiveFaceChange}
                onActiveModelChange={setActiveVrmModel}
                displayModePreference={avatarDisplayState.preference}
                onDisplayModePreferenceChange={setAvatarDisplayPreference}
              />
              <section className="kiosk__realtime" aria-labelledby="kiosk-realtime-title">
                <h2 id="kiosk-realtime-title">Realtime</h2>
                <div className="control">
                  <label htmlFor="realtime-voice">Voice</label>
                  <select
                    id="realtime-voice"
                    value={selectedVoice}
                    onChange={handleVoiceChange}
                    disabled={isSaving || loadingConfig}
                  >
                    {availableVoices.map((v) => (
                      <option key={v} value={v}>
                        {v}
                      </option>
                    ))}
                  </select>
                  <div className="kiosk__helper" aria-live="polite">
                    Current voice (server): {serverVoice ?? 'unknown'}
                  </div>
                  {playbackIssue ? (
                    <div className="kiosk__helper" role="alert" style={{ marginTop: 8 }}>
                      <span style={{ display: 'block', marginBottom: 4 }}>
                        Audio playback is blocked ({playbackIssue}).
                      </span>
                      <button type="button" onClick={reconnectAndResume}>
                        Reconnect & Resume Audio
                      </button>
                    </div>
                  ) : null}
                </div>
                <div className="control">
                  <label htmlFor="base-prompt">Base prompt</label>
                  <textarea
                    id="base-prompt"
                    placeholder="Stay in English and be concise. Add personality here…"
                    rows={6}
                    value={basePrompt}
                    onChange={(e) => setBasePrompt(e.target.value)}
                    onBlur={handlePromptBlur}
                    disabled={loadingConfig}
                    style={{ width: '100%' }}
                  />
                </div>
              </section>
          </section>

          <section
            role="tabpanel"
            id="panel-local"
            aria-labelledby="tab-local"
            className="kiosk__tabPanel"
            data-state={activeTab === 'local' ? 'active' : 'inactive'}
          >
              <section className="kiosk__controls">
                <div className="control">
                  <label htmlFor="input-device">Microphone</label>
                  <select
                    id="input-device"
                    value={selectedInput}
                    onChange={handleInputChange}
                    disabled={isSaving || loadingConfig}
                  >
                    <option value="">System default</option>
                    {inputs.map((device) => (
                      <option key={device.deviceId} value={device.deviceId}>
                        {device.label || 'Microphone'}
                      </option>
                    ))}
                  </select>
                </div>
                <div className="control">
                  <label htmlFor="output-device">Speakers</label>
                  <select
                    id="output-device"
                    value={selectedOutput}
                    onChange={handleOutputChange}
                    disabled={isSaving || loadingConfig}
                  >
                    <option value="">System default</option>
                    {outputs.map((device) => (
                      <option key={device.deviceId} value={device.deviceId}>
                        {device.label || 'Speaker'}
                      </option>
                    ))}
                  </select>
                </div>
                <div className="control">
                  <label>
                    <input
                      type="checkbox"
                      checked={useServerVad}
                      onChange={(e) => applyVadPrefs({ useServer: e.target.checked })}
                      disabled={loadingConfig}
                    />
                    Use server VAD
                  </label>
                  {useServerVad ? (
                    <div className="vadControls">
                      <label>
                        Threshold
                        <input
                          type="range"
                          min={0}
                          max={1}
                          step={0.01}
                          value={vadThreshold}
                          onChange={(e) => applyVadPrefs({ threshold: Number(e.target.value) })}
                        />
                        <span>{vadThreshold.toFixed(2)}</span>
                      </label>
                      <label>
                        Min speech (ms)
                        <input
                          type="number"
                          min={0}
                          max={10000}
                          step={50}
                          value={vadMinSpeechMs}
                          onChange={(e) => applyVadPrefs({ minSpeechMs: Number(e.target.value) })}
                        />
                      </label>
                      <label>
                        Silence (ms)
                        <input
                          type="number"
                          min={0}
                          max={10000}
                          step={50}
                          value={vadSilenceMs}
                          onChange={(e) => applyVadPrefs({ silenceMs: Number(e.target.value) })}
                        />
                      </label>
                    </div>
                  ) : null}
                </div>
              </section>

              <section className="kiosk__secrets" aria-labelledby="kiosk-secret-title">
                <h2 id="kiosk-secret-title">API keys</h2>
                <p className="kiosk__helper">
                  Keys are stored securely via the system secret store. Provide a new value to update or test an existing key.
                </p>
                <div className="kiosk__secretList">
                  {SECRET_KEYS.map((key) => {
                    const metadata = SECRET_METADATA[key];
                    const configured = metadata.isConfigured(config);
                    const status = secretStatus[key];
                    const busy = secretSaving[key] || secretTesting[key];
                    const message = status.message;
                    const messageRole = status.status === 'error' ? 'alert' : 'status';
                    const messageClass = status.status === 'error' ? 'kiosk__error' : 'kiosk__info';

                    return (
                      <article key={key} className="secretCard" data-configured={configured ? 'true' : 'false'}>
                        <header className="secretCard__header">
                          <h3>{metadata.label}</h3>
                          <p className="secretCard__description">{metadata.description}</p>
                          <p className="secretCard__status">Status: {configured ? 'Configured' : 'Not configured'}</p>
                        </header>
                        <form className="secretCard__form" onSubmit={handleSecretSubmit(key)}>
                          <input
                            id={`${key}-input`}
                            type="password"
                            aria-label={`New ${metadata.label}`}
                            placeholder="Enter new key"
                            autoComplete="off"
                            spellCheck={false}
                            value={secretInputs[key]}
                            onChange={handleSecretInputChange(key)}
                            disabled={loadingConfig || isSaving || secretSaving[key] || secretTesting[key]}
                          />
                          <div className="secretCard__actions">
                            <button
                              type="submit"
                              disabled={
                                loadingConfig ||
                                secretSaving[key] ||
                                secretTesting[key] ||
                                secretInputs[key].trim().length === 0
                              }
                            >
                              Update key
                            </button>
                            <button
                              type="button"
                              onClick={handleSecretTest(key)}
                              disabled={secretSaving[key] || secretTesting[key]}
                            >
                              Test key
                            </button>
                          </div>
                        </form>
                        {busy ? (
                          <p className="kiosk__info" aria-live="polite">
                            {secretSaving[key] ? 'Updating secret…' : 'Testing secret…'}
                          </p>
                        ) : null}
                        {message ? (
                          <p role={messageRole} className={messageClass} aria-live="polite">
                            {message}
                          </p>
                        ) : null}
                      </article>
                    );
                  })}
                </div>
              </section>
          </section>
        </div>
      </div>


      {isSaving ? <p className="kiosk__info">Saving audio preferencesGǪ</p> : null}
      {saveError ? (
        <p role="alert" className="kiosk__error">
          {saveError}
        </p>
      ) : null}
      {audioGraph.status === 'error' && audioGraph.error ? (
        <p role="alert" className="kiosk__error">
          {audioGraph.error}
        </p>
      ) : null}
      {configError ? (
        <p role="alert" className="kiosk__error">
          {configError}
        </p>
      ) : null}

      {isTranscriptVisible ? (
        <aside
          className="kiosk__transcript"
          role="region"
          aria-label="Transcript overlay"
          data-testid="transcript-overlay"
        >
          <TranscriptOverlay entries={transcriptEntries} />
        </aside>
      ) : null}

      {showDeveloperHud ? (
        <aside className="kiosk__hud" aria-label="Latency metrics HUD">
          <h2 className="kiosk__hudTitle">Latency</h2>
          <dl className="kiosk__hudMetrics">
            <div>
              <dt>Wake G�� Capture</dt>
              <dd>{formatLatency(hudSnapshot?.wakeToCaptureMs)}</dd>
            </div>
            <div>
              <dt>Capture G�� First audio</dt>
              <dd>{formatLatency(hudSnapshot?.captureToFirstAudioMs)}</dd>
            </div>
            <div>
              <dt>Wake G�� First audio</dt>
              <dd>{formatLatency(hudSnapshot?.wakeToFirstAudioMs)}</dd>
            </div>
          </dl>
        </aside>
      ) : null}

      {/* Hidden audio sink for realtime playback (no user-facing controls). */}
      {/* eslint-disable-next-line jsx-a11y/media-has-caption */}
      <audio ref={remoteAudioRef} autoPlay aria-hidden="true" style={{ display: 'none' }} />
        </main>
      </BehaviorCueProvider>
    </AnimationBusProvider>
  );
}<|MERGE_RESOLUTION|>--- conflicted
+++ resolved
@@ -1878,16 +1878,11 @@
           });
 
           if (key === 'realtimeApiKey') {
-<<<<<<< HEAD
-            setRealtimeToken(nextValue);
-            setRealtimeTokenError(null);
-=======
             setRealtimeToken(null);
             setRealtimeTokenError(null);
             realtimeTokenExpiresAtRef.current = null;
             realtimeTokenRefreshRef.current = true;
             realtimeTokenRequestRef.current += 1;
->>>>>>> 58304ff4
           }
 
           flushSync(() => {
