import {
  useCallback,
  useEffect,
  useMemo,
  useRef,
  useState,
  type ChangeEvent,
  type FormEvent,
} from 'react';
import type { ConfigSecretKey, RendererConfig } from '../../main/src/config/config-manager.js';
import type { AudioDevicePreferences } from '../../main/src/config/preferences-store.js';
import { AvatarRenderer } from './avatar/avatar-renderer.js';
import { AvatarConfigurator } from './avatar/avatar-configurator.js';
import { AudioGraph } from './audio/audio-graph.js';
import { VisemeDriver, type VisemeFrame } from './audio/viseme-driver.js';
import type { ConversationSessionWithMessages } from '../../main/src/conversation/types.js';
import { useAudioDevices } from './hooks/use-audio-devices.js';
import { getPreloadApi, type PreloadApi } from './preload-api.js';
import { RealtimeClient, type RealtimeClientState } from './realtime/realtime-client.js';
import { LatencyTracker, type LatencySnapshot } from './metrics/latency-tracker.js';
import type { LatencyMetricName } from '../../main/src/metrics/types.js';
import type { AvatarFaceDetail } from './avatar/types.js';

const CURSOR_IDLE_TIMEOUT_MS = 3000;
const WAKE_ACTIVE_DURATION_MS = 4000;
const MAX_TRANSCRIPT_ENTRIES = 200;

type AudioGraphStatus = 'idle' | 'starting' | 'ready' | 'error';

type TranscriptSpeaker = 'user' | 'assistant' | 'system';

interface AudioGraphState {
  level: number;
  isActive: boolean;
  status: AudioGraphStatus;
  error: string | null;
}

interface TranscriptEntry {
  id: string;
  speaker: TranscriptSpeaker;
  text: string;
  timestamp: number;
}

type SecretKeyState<T> = Record<ConfigSecretKey, T>;

const SECRET_KEYS: ConfigSecretKey[] = ['realtimeApiKey', 'wakeWordAccessKey'];
const REQUIRED_BRIDGE_KEYS: (keyof PreloadApi)[] = ['config', 'wakeWord', 'ping'];

interface SecretStatusState {
  status: 'idle' | 'success' | 'error';
  message: string | null;
}

const SECRET_METADATA: Record<
  ConfigSecretKey,
  { label: string; description: string; isConfigured: (config: RendererConfig | null) => boolean }
> = {
  realtimeApiKey: {
    label: 'OpenAI Realtime API key',
    description: 'Required to negotiate realtime model sessions.',
    isConfigured: (config) => Boolean(config?.hasRealtimeApiKey),
  },
  wakeWordAccessKey: {
    label: 'Porcupine access key',
    description: 'Authorizes on-device wake word detection.',
    isConfigured: (config) => Boolean(config?.wakeWord?.hasAccessKey),
  },
};

const STATIC_VOICE_OPTIONS: readonly string[] = [
  'alloy',
  'ash',
  'ballad',
  'coral',
  'echo',
  'sage',
  'shimmer',
  'verse',
] as const;

const DEFAULT_VOICE = 'verse';

function toTranscriptSpeaker(role: string): TranscriptSpeaker | null {
  if (role === 'system' || role === 'user' || role === 'assistant') {
    return role;
  }

  return null;
}

function formatLatency(value?: number): string {
  if (typeof value !== 'number' || !Number.isFinite(value)) {
    return 'G��';
  }

  return `${(value / 1000).toFixed(2)}s`;
}

function useAudioGraphState(inputDeviceId?: string, enabled = true) {
  const [state, setState] = useState<AudioGraphState>({
    level: 0,
    isActive: false,
    status: 'idle',
    error: null,
  });
  const [upstreamStream, setUpstreamStream] = useState<MediaStream | null>(null);

  useEffect(() => {
    if (!enabled) {
      setState((previous) => ({ ...previous, status: 'idle', error: null }));
      setUpstreamStream(null);
      return;
    }

    const graph = new AudioGraph({
      onLevel: (level) => {
        setState((previous) => ({ ...previous, level }));
      },
      onSpeechActivityChange: (isActive) => {
        setState((previous) => ({ ...previous, isActive }));
      },
    });

    let disposed = false;

    const startGraph = async () => {
      setState((previous) => ({ ...previous, status: 'starting', error: null }));

      try {
        await graph.start({ inputDeviceId });
        if (disposed) {
          await graph.stop();
          return;
        }

        setState((previous) => ({ ...previous, status: 'ready' }));
        setUpstreamStream(graph.getUpstreamStream());
      } catch (error) {
        const message = error instanceof Error ? error.message : String(error);
        if (!disposed) {
          setState((previous) => ({ ...previous, status: 'error', error: message }));
          setUpstreamStream(null);
        }
      }
    };

    void startGraph();

    return () => {
      disposed = true;
      setUpstreamStream(null);
      void graph.stop();
    };
  }, [inputDeviceId, enabled]);

  return { ...state, upstreamStream };
}

function logRendererBridge(
  level: 'info' | 'warn' | 'error' | 'debug',
  message: string,
  meta?: Record<string, unknown>,
) {
  const prefix = `[renderer bridge] ${message}`;
  if (level === 'debug') {
    meta ? console.debug(prefix, meta) : console.debug(prefix);
    return;
  }

  if (level === 'info') {
    meta ? console.info(prefix, meta) : console.info(prefix);
    return;
  }

  if (level === 'warn') {
    meta ? console.warn(prefix, meta) : console.warn(prefix);
    return;
  }

  meta ? console.error(prefix, meta) : console.error(prefix);
}

function collectBridgeDiagnostics(
  bridge: PreloadApi | undefined,
  extras: Record<string, unknown> = {},
): Record<string, unknown> {
  const windowBridge = (window as { aiembodied?: PreloadApi }).aiembodied;
  const descriptor = Object.getOwnPropertyDescriptor(window, 'aiembodied');
  const descriptorType: 'missing' | 'data' | 'accessor' = descriptor
    ? typeof descriptor.get === 'function' || typeof descriptor.set === 'function'
      ? 'accessor'
      : 'data'
    : 'missing';

  return {
    documentReadyState: document.readyState,
    hasWindowProperty: Object.prototype.hasOwnProperty.call(window, 'aiembodied'),
    typeofWindowBridge: typeof windowBridge,
    descriptorType,
    descriptorConfigurable: descriptor?.configurable ?? null,
    descriptorEnumerable: descriptor?.enumerable ?? null,
    descriptorWritable: descriptorType === 'data' ? descriptor?.writable ?? null : null,
    availableWindowBridgeKeys: windowBridge ? Object.keys(windowBridge) : [],
    availableBridgeKeys: bridge ? Object.keys(bridge) : undefined,
    hasConfigBridge: typeof bridge?.config !== 'undefined',
    hasWakeWordBridge: typeof bridge?.wakeWord !== 'undefined',
    hasConversationBridge: typeof bridge?.conversation !== 'undefined',
    hasMetricsBridge: typeof bridge?.metrics !== 'undefined',
    hasAvatarBridge: typeof bridge?.avatar !== 'undefined',
    hasPingFunction: typeof bridge?.ping === 'function',
    ...extras,
  };
}

function usePreloadBridge() {
  const [api, setApi] = useState<PreloadApi | undefined>(undefined);
  const [ping, setPing] = useState<'available' | 'unavailable'>('unavailable');
  const resolveApi = useCallback(() => api ?? getPreloadApi(), [api]);
  const logStateRef = useRef({
    missingBridgeLogged: false,
    attachedLogged: false,
    missingAvatarLogged: false,
    missingCoreLogged: false,
  });
  const attachAttemptRef = useRef(0);
  const pollStartRef = useRef<number | null>(null);

  const shouldLogAttempt = useCallback((attempt: number) => {
    if (attempt <= 0) {
      return false;
    }

    if (attempt === 1 || attempt === 5) {
      return true;
    }

    return attempt % 25 === 0;
  }, []);

  useEffect(() => {
    let disposed = false;

    const applyBridge = (bridge: PreloadApi | undefined, contextMeta: Record<string, unknown> = {}) => {
      if (disposed) {
        return;
      }

      setApi(bridge);

      if (!bridge) {
        if (!logStateRef.current.missingBridgeLogged) {
          logRendererBridge('warn', 'Preload API is not yet attached to window.aiembodied.', {
            ...collectBridgeDiagnostics(undefined, contextMeta),
          });
          logStateRef.current.missingBridgeLogged = true;
          logStateRef.current.attachedLogged = false;
        }
        setPing('unavailable');
        return;
      }

      if (!logStateRef.current.attachedLogged) {
        logRendererBridge('info', 'Preload API detected.', {
          ...collectBridgeDiagnostics(bridge, contextMeta),
        });
        logStateRef.current.attachedLogged = true;
        logStateRef.current.missingBridgeLogged = false;
      }

      const missingCore = REQUIRED_BRIDGE_KEYS.filter((key) => !(key in bridge));
      if (missingCore.length > 0) {
        if (!logStateRef.current.missingCoreLogged) {
          logRendererBridge('error', 'Preload API is missing required bridges.', {
            missing: missingCore,
            ...collectBridgeDiagnostics(bridge, contextMeta),
          });
          logStateRef.current.missingCoreLogged = true;
        }
      } else if (logStateRef.current.missingCoreLogged) {
        logRendererBridge('info', 'All required preload bridges detected.');
        logStateRef.current.missingCoreLogged = false;
      }

      if (!bridge.avatar) {
        if (!logStateRef.current.missingAvatarLogged) {
          logRendererBridge(
            'warn',
            'Avatar configuration bridge missing from preload API. Avatar uploads require a valid realtime API key.',
            collectBridgeDiagnostics(bridge, contextMeta),
          );
          logStateRef.current.missingAvatarLogged = true;
        }
      } else if (logStateRef.current.missingAvatarLogged) {
        logRendererBridge('info', 'Avatar configuration bridge is now available.');
        logStateRef.current.missingAvatarLogged = false;
      }

      try {
        const result = bridge.ping();
        setPing(result === 'pong' ? 'available' : 'unavailable');
        if (result !== 'pong') {
          logRendererBridge('warn', 'Preload ping responded with unexpected payload.', {
            result,
            ...collectBridgeDiagnostics(bridge, contextMeta),
          });
        } else {
          logRendererBridge('debug', 'Preload ping completed.', {
            result,
            ...collectBridgeDiagnostics(bridge, contextMeta),
          });
        }
      } catch (error) {
        const message = error instanceof Error ? error.message : String(error);
        const name = error instanceof Error ? error.name : 'unknown';
        logRendererBridge('error', 'Failed to call preload ping bridge.', {
          errorMessage: message,
          errorName: name,
          ...collectBridgeDiagnostics(bridge, contextMeta),
        });
        setPing('unavailable');
      }
    };

    const attemptAttach = () => {
      attachAttemptRef.current += 1;
      const attempt = attachAttemptRef.current;
      if (pollStartRef.current === null) {
        pollStartRef.current = Date.now();
      }

      const bridge = getPreloadApi();
      if (!bridge || !bridge.__bridgeReady) {
        if (shouldLogAttempt(attempt)) {
          const duration = pollStartRef.current ? Date.now() - pollStartRef.current : 0;
          const reason = !bridge ? 'API not exposed' : 'bridge not ready';
          logRendererBridge('warn', `Preload API unavailable (${reason}); renderer still polling for bridge exposure.`, {
            ...collectBridgeDiagnostics(bridge, { attempt, pollingDurationMs: duration, bridgeReady: bridge?.__bridgeReady }),
          });
        }
        applyBridge(undefined, { attempt });
        return false;
      }

      const duration = pollStartRef.current ? Date.now() - pollStartRef.current : 0;
      pollStartRef.current = null;
      logRendererBridge('info', 'Bridge ready and attached successfully.', {
        bridgeVersion: bridge.__bridgeVersion,
        timeToDetectMs: duration,
        attempt,
      });
      applyBridge(bridge, { attempt, timeToDetectMs: duration });
      return true;
    };

    if (attemptAttach()) {
      return () => {
        disposed = true;
      };
    }

    const INITIAL_RETRY_DELAY = 50;
    const MAX_RETRY_DELAY = 2000;
    const MAX_ATTEMPTS = 100;

    let currentDelay = INITIAL_RETRY_DELAY;
    let timeout: number | null = null;

    const scheduleNextAttempt = () => {
      if (disposed || attachAttemptRef.current >= MAX_ATTEMPTS) {
        return;
      }

      timeout = window.setTimeout(() => {
        if (disposed) {
          return;
        }

        if (attemptAttach()) {
          // Success, no more attempts needed
          return;
        }

        // Exponential backoff with jitter
        currentDelay = Math.min(currentDelay * 1.2, MAX_RETRY_DELAY);
        scheduleNextAttempt();
      }, currentDelay);
    };

    scheduleNextAttempt();

    return () => {
      disposed = true;
      if (timeout !== null) {
        window.clearTimeout(timeout);
      }
    };
  }, [shouldLogAttempt]);

  return { api, ping, resolveApi };
}

function useOnlineStatus() {
  const [isOnline, setIsOnline] = useState(() => navigator.onLine);

  useEffect(() => {
    const update = () => {
      setIsOnline(navigator.onLine);
    };

    window.addEventListener('online', update);
    window.addEventListener('offline', update);

    return () => {
      window.removeEventListener('online', update);
      window.removeEventListener('offline', update);
    };
  }, []);

  return isOnline;
}

function useIdleCursor(enabled: boolean) {
  const [isIdle, setIsIdle] = useState(false);

  useEffect(() => {
    if (!enabled) {
      document.body.classList.remove('cursor-hidden');
      setIsIdle(false);
      return;
    }

    let timeout: ReturnType<typeof setTimeout> | null = null;

    const markIdle = () => {
      timeout = null;
      setIsIdle(true);
    };

    const scheduleIdle = () => {
      if (timeout) {
        clearTimeout(timeout);
      }
      timeout = setTimeout(markIdle, CURSOR_IDLE_TIMEOUT_MS);
    };

    const handleActivity = () => {
      if (timeout) {
        clearTimeout(timeout);
      }
      setIsIdle(false);
      timeout = setTimeout(markIdle, CURSOR_IDLE_TIMEOUT_MS);
    };

    const events: Array<keyof WindowEventMap> = [
      'mousemove',
      'mousedown',
      'keydown',
      'touchstart',
    ];

    events.forEach((event) => window.addEventListener(event, handleActivity, { passive: true }));
    scheduleIdle();

    return () => {
      if (timeout) {
        clearTimeout(timeout);
      }
      events.forEach((event) => window.removeEventListener(event, handleActivity));
      document.body.classList.remove('cursor-hidden');
      setIsIdle(false);
    };
  }, [enabled]);

  useEffect(() => {
    if (!enabled) {
      document.body.classList.remove('cursor-hidden');
      return;
    }

    if (isIdle) {
      document.body.classList.add('cursor-hidden');
    } else {
      document.body.classList.remove('cursor-hidden');
    }

    return () => {
      document.body.classList.remove('cursor-hidden');
    };
  }, [enabled, isIdle]);

  return isIdle;
}

function TranscriptOverlay({
  entries,
}: {
  entries: TranscriptEntry[];
}) {
  if (entries.length === 0) {
    return (
      <div className="transcript transcript--empty" data-testid="transcript-empty">
        <p>No transcript yet. Conversation history will appear here.</p>
      </div>
    );
  }

  return (
    <ol className="transcript" data-testid="transcript-list">
      {entries.map((entry) => {
        const time = new Date(entry.timestamp);
        const hours = time.getHours().toString().padStart(2, '0');
        const minutes = time.getMinutes().toString().padStart(2, '0');
        const seconds = time.getSeconds().toString().padStart(2, '0');
        const label = `${hours}:${minutes}:${seconds}`;
        return (
          <li key={entry.id} className={`transcript__item transcript__item--${entry.speaker}`}>
            <div className="transcript__meta">
              <span className="transcript__speaker">{entry.speaker}</span>
              <span className="transcript__time">{label}</span>
            </div>
            <p className="transcript__text">{entry.text}</p>
          </li>
        );
      })}
    </ol>
  );
}

export default function App() {
  const { api, ping, resolveApi } = usePreloadBridge();
  const [config, setConfig] = useState<RendererConfig | null>(null);
  const [configError, setConfigError] = useState<string | null>(null);
  const [loadingConfig, setLoadingConfig] = useState(true);
  const [isSaving, setIsSaving] = useState(false);
  const [saveError, setSaveError] = useState<string | null>(null);
  const [secretInputs, setSecretInputs] = useState<SecretKeyState<string>>(() => ({
    realtimeApiKey: '',
    wakeWordAccessKey: '',
  }));
  const [secretStatus, setSecretStatus] = useState<SecretKeyState<SecretStatusState>>(() => ({
    realtimeApiKey: { status: 'idle', message: null },
    wakeWordAccessKey: { status: 'idle', message: null },
  }));
  const [secretSaving, setSecretSaving] = useState<SecretKeyState<boolean>>(() => ({
    realtimeApiKey: false,
    wakeWordAccessKey: false,
  }));
  const [secretTesting, setSecretTesting] = useState<SecretKeyState<boolean>>(() => ({
    realtimeApiKey: false,
    wakeWordAccessKey: false,
  }));
  const [realtimeKey, setRealtimeKey] = useState<string | null>(null);
  const [realtimeKeyError, setRealtimeKeyError] = useState<string | null>(null);
  const [realtimeState, setRealtimeState] = useState<RealtimeClientState>({ status: 'idle' });
  const [remoteStream, setRemoteStream] = useState<MediaStream | null>(null);
  const [visemeFrame, setVisemeFrame] = useState<VisemeFrame | null>(null);
  const [wakeState, setWakeState] = useState<'idle' | 'awake'>('idle');
  const wakeResetTimeoutRef = useRef<ReturnType<typeof setTimeout> | null>(null);
  const [isTranscriptVisible, setTranscriptVisible] = useState(false);
  const [transcriptEntries, setTranscriptEntries] = useState<TranscriptEntry[]>([]);
  const [activeSessionId, setActiveSessionId] = useState<string | null>(null);
  const activeSessionIdRef = useRef<string | null>(null);
  const messageIdsRef = useRef<Set<string>>(new Set());
  const latencyTrackerRef = useRef<LatencyTracker>(new LatencyTracker());
  const [latencySnapshot, setLatencySnapshot] = useState<LatencySnapshot | null>(null);
  const [activeAvatar, setActiveAvatar] = useState<AvatarFaceDetail | null>(null);
  const activeBridge = resolveApi();

  const pushLatency = useCallback(
    (snapshot: LatencySnapshot) => {
      const bridge = resolveApi();
      if (!bridge?.metrics) {
        return;
      }

      const entries: Array<[LatencyMetricName, number]> = [];
      if (typeof snapshot.wakeToCaptureMs === 'number') {
        entries.push(['wake_to_capture_ms', snapshot.wakeToCaptureMs]);
      }
      if (typeof snapshot.captureToFirstAudioMs === 'number') {
        entries.push(['capture_to_first_audio_ms', snapshot.captureToFirstAudioMs]);
      }
      if (typeof snapshot.wakeToFirstAudioMs === 'number') {
        entries.push(['wake_to_first_audio_ms', snapshot.wakeToFirstAudioMs]);
      }

      for (const [metric, value] of entries) {
        bridge.metrics
          .observeLatency(metric, value)
          .catch((error) => console.error('Failed to report latency metric', metric, error));
      }
    },
    [resolveApi],
  );

  useEffect(() => {
    activeSessionIdRef.current = activeSessionId;
  }, [activeSessionId]);

  const handleActiveFaceChange = useCallback((detail: AvatarFaceDetail | null) => {
    setActiveAvatar(detail);
  }, []);

  const applySessionHistory = useCallback((session: ConversationSessionWithMessages | null) => {
    if (!session) {
      messageIdsRef.current.clear();
      setTranscriptEntries([]);
      return;
    }

    const entries: TranscriptEntry[] = [];
    const seen = new Set<string>();
    for (const message of session.messages) {
      const speaker = toTranscriptSpeaker(message.role);
      if (!speaker) {
        continue;
      }

      entries.push({
        id: message.id,
        speaker,
        text: message.content,
        timestamp: message.ts,
      });
      seen.add(message.id);
    }

    entries.sort((a, b) => a.timestamp - b.timestamp);
    messageIdsRef.current.clear();
    for (const id of seen) {
      messageIdsRef.current.add(id);
    }
    setTranscriptEntries(entries.slice(-MAX_TRANSCRIPT_ENTRIES));
  }, []);

  const recordTranscriptEntry = useCallback(
    async ({
      speaker,
      text,
      timestamp = Date.now(),
      persist = true,
    }: {
      speaker: TranscriptSpeaker;
      text: string;
      timestamp?: number;
      persist?: boolean;
    }) => {
      const canPersist = Boolean(persist && api?.conversation && activeSessionIdRef.current);
      let entryId = `${timestamp}-${Math.random().toString(36).slice(2, 10)}`;

      if (canPersist) {
        try {
          const message = await api!.conversation!.appendMessage({
            sessionId: activeSessionIdRef.current ?? undefined,
            role: speaker,
            content: text,
            ts: timestamp,
          });
          entryId = message.id;
          messageIdsRef.current.add(message.id);
        } catch (error) {
          console.error('Failed to persist conversation message', error);
        }
      }

      setTranscriptEntries((previous) => {
        const filtered = previous.filter((entry) => entry.id !== entryId);
        const next = [...filtered, { id: entryId, speaker, text, timestamp }];
        next.sort((a, b) => a.timestamp - b.timestamp);
        return next.slice(-MAX_TRANSCRIPT_ENTRIES);
      });
    },
    [api],
  );

  const { inputs, outputs, error: deviceError, refresh: refreshDevices } = useAudioDevices();

  const [selectedInput, setSelectedInput] = useState('');
  const [selectedOutput, setSelectedOutput] = useState('');
  const DEFAULT_PROMPT =
    'You are an English-speaking assistant. Always respond in concise English. Do not switch languages unless explicitly instructed.';
  const [selectedVoice, setSelectedVoice] = useState<string>(DEFAULT_VOICE);
  const [basePrompt, setBasePrompt] = useState<string>(DEFAULT_PROMPT);
  const [serverVoice, setServerVoice] = useState<string | null>(null);
  const [useServerVad, setUseServerVad] = useState<boolean>(true);
  const [vadThreshold, setVadThreshold] = useState<number>(0.85);
  const [vadSilenceMs, setVadSilenceMs] = useState<number>(600);
  const [vadMinSpeechMs, setVadMinSpeechMs] = useState<number>(400);

  const availableVoices = useMemo(() => {
    const base = [...STATIC_VOICE_OPTIONS];
    const extras = new Set<string>();

    const appendVoice = (voice: string | null | undefined) => {
      if (typeof voice !== 'string') {
        return;
      }

      const normalized = voice.trim();
      if (!normalized) {
        return;
      }

      if (!STATIC_VOICE_OPTIONS.includes(normalized)) {
        extras.add(normalized);
      }
    };

    appendVoice(config?.realtimeVoice ?? null);
    appendVoice(serverVoice);

    if (extras.size === 0) {
      return base;
    }

    const extraVoices = Array.from(extras).sort((a, b) => a.localeCompare(b));
    return [...base, ...extraVoices];
  }, [config?.realtimeVoice, serverVoice]);

  const configInputDeviceId = config?.audioInputDeviceId ?? '';
  const configOutputDeviceId = config?.audioOutputDeviceId ?? '';
  const hasRealtimeSupport = typeof RTCPeerConnection === 'function';
  const hasRealtimeApiKey = config?.hasRealtimeApiKey ?? false;

  const remoteAudioRef = useRef<HTMLAudioElement>(null);
  const visemeDriverRef = useRef<VisemeDriver | null>(null);
  const [playbackIssue, setPlaybackIssue] = useState<string | null>(null);
  const realtimeClient = useMemo(() => {
    if (!hasRealtimeSupport) {
      return null;
    }

    return new RealtimeClient({
      callbacks: {
        onStateChange: setRealtimeState,
        onSessionUpdated: (session) => {
          if (typeof session.voice === 'string') {
            setServerVoice(session.voice);
          }

          if (typeof session.instructions === 'string') {
            const nextPrompt = session.instructions;
            setBasePrompt(nextPrompt.trim().length > 0 ? nextPrompt : DEFAULT_PROMPT);
          }
        },
        onRemoteStream: (stream) => {
          setRemoteStream(stream);
          const element = remoteAudioRef.current;
          if (!element) {
            return;
          }

          element.srcObject = stream;
          const playPromise = element.play();
          if (playPromise) {
            playPromise
              .then(() => {
                setPlaybackIssue(null);
              })
              .catch((error) => {
                const message = error instanceof Error ? error.message : String(error);
                setPlaybackIssue(message || 'Audio autoplay blocked');
                console.error('Failed to play realtime audio', error);
              });
          }
        },
        onFirstAudioFrame: () => {
          const snapshot = latencyTrackerRef.current.recordFirstAudio(Date.now(), activeSessionIdRef.current);
          if (snapshot) {
            setLatencySnapshot((previous) => ({ ...(previous ?? {}), ...snapshot }));
            pushLatency(snapshot);
          }
        },
        onLog: (entry) => {
          const prefix = '[RealtimeClient]';
          if (entry.level === 'error') {
            console.error(prefix, entry.message, entry.data);
          } else if (entry.level === 'warn') {
            console.warn(prefix, entry.message, entry.data);
          } else {
            console.debug(prefix, entry.message, entry.data);
          }
        },
      },
    });
  }, [hasRealtimeSupport, pushLatency]);

  useEffect(() => {
    const driver = new VisemeDriver({
      onFrame: (frame) => {
        setVisemeFrame(frame);
      },
      onError: (error) => {
        console.error('Viseme driver error', error);
      },
    });

    visemeDriverRef.current = driver;

    return () => {
      visemeDriverRef.current = null;
      void driver.destroy();
    };
  }, []);

  useEffect(() => {
    if (!realtimeClient) {
      return;
    }

    return () => {
      void realtimeClient.destroy();
    };
  }, [realtimeClient]);

  useEffect(() => {
    const driver = visemeDriverRef.current;
    if (!driver) {
      return;
    }

    let disposed = false;

    const attach = async () => {
      try {
        await driver.attachToStream(remoteStream);
      } catch (error) {
        if (!disposed) {
          console.error('Failed to attach viseme driver', error);
        }
      }
    };

    void attach();

    return () => {
      disposed = true;
    };
  }, [remoteStream]);

  useEffect(() => {
    if (realtimeState.status === 'idle' || realtimeState.status === 'error') {
      setRemoteStream(null);
    }
  }, [realtimeState.status]);

  useEffect(() => {
    const bridge = resolveApi();
    if (!bridge) {
      setConfigError('Renderer preload API is unavailable.');
      setLoadingConfig(false);
      logRendererBridge('error', 'Configuration bridge unavailable while loading renderer config.', {
        ...collectBridgeDiagnostics(undefined, { effect: 'load-config' }),
      });
      return;
    }

    let cancelled = false;
    logRendererBridge('info', 'Requesting renderer configuration from main process.', {
      ...collectBridgeDiagnostics(bridge, { effect: 'load-config' }),
    });
    bridge.config
      .get()
      .then((value) => {
        if (cancelled) {
          return;
        }
        setConfig(value);
        setConfigError(null);
        const overlayEnabled = value.featureFlags?.transcriptOverlay ?? false;
        setTranscriptVisible(overlayEnabled);
        logRendererBridge('info', 'Renderer configuration received from main process.', {
          hasRealtimeApiKey: value.hasRealtimeApiKey,
          wakeWordHasAccessKey: value.wakeWord?.hasAccessKey ?? false,
          audioInputConfigured: Boolean(value.audioInputDeviceId),
          audioOutputConfigured: Boolean(value.audioOutputDeviceId),
          featureFlagKeys: Object.keys(value.featureFlags ?? {}),
        });
      })
      .catch((error) => {
        const message = error instanceof Error ? error.message : 'Failed to load renderer configuration.';
        setConfigError(message);
        logRendererBridge('error', 'Failed to load renderer configuration from main process.', {
          message,
          name: error instanceof Error ? error.name : 'unknown',
          ...collectBridgeDiagnostics(bridge, { effect: 'load-config' }),
        });
      })
      .finally(() => {
        if (!cancelled) {
          setLoadingConfig(false);
        }
      });

    return () => {
      cancelled = true;
    };
  }, [api, resolveApi]);

  useEffect(() => {
    const bridge = resolveApi();
    const conversationBridge = bridge?.conversation;
    if (!conversationBridge) {
      setActiveSessionId(null);
      applySessionHistory(null);
      return;
    }

    let cancelled = false;

    conversationBridge
      .getHistory()
      .then((history) => {
        if (cancelled) {
          return;
        }

        const sessionId = history.currentSessionId ?? history.sessions[0]?.id ?? null;
        setActiveSessionId(sessionId);

        if (sessionId) {
          const session = history.sessions.find((item) => item.id === sessionId) ?? null;
          applySessionHistory(session);
        } else {
          applySessionHistory(null);
        }
      })
      .catch((error) => {
        console.error('Failed to load conversation history', error);
      });

    const unsubscribeSession = conversationBridge.onSessionStarted((session) => {
      setActiveSessionId(session.id);
      messageIdsRef.current.clear();
      setTranscriptEntries([]);
    });

    const unsubscribeMessage = conversationBridge.onMessageAppended((message) => {
      if (!activeSessionIdRef.current || message.sessionId !== activeSessionIdRef.current) {
        return;
      }

      if (messageIdsRef.current.has(message.id)) {
        return;
      }

      const speaker = toTranscriptSpeaker(message.role);
      if (!speaker) {
        return;
      }

      messageIdsRef.current.add(message.id);
      setTranscriptEntries((previous) => {
        const filtered = previous.filter((entry) => entry.id !== message.id);
        const next = [...filtered, { id: message.id, speaker, text: message.content, timestamp: message.ts }];
        next.sort((a, b) => a.timestamp - b.timestamp);
        return next.slice(-MAX_TRANSCRIPT_ENTRIES);
      });
    });

    return () => {
      cancelled = true;
      unsubscribeSession();
      unsubscribeMessage();
    };
  }, [api, resolveApi, applySessionHistory]);

  useEffect(() => {
    setSelectedInput((previous) => (previous === configInputDeviceId ? previous : configInputDeviceId));
    setSelectedOutput((previous) => (previous === configOutputDeviceId ? previous : configOutputDeviceId));
  }, [configInputDeviceId, configOutputDeviceId]);

  const audioGraph = useAudioGraphState(selectedInput || undefined, !loadingConfig);
  const previousSpeechActiveRef = useRef(audioGraph.isActive);

  useEffect(() => {
    if (!realtimeClient || loadingConfig) {
      return;
    }

    try {
      realtimeClient.updateSessionConfig({ voice: selectedVoice || undefined });
    } catch (error) {
      console.warn('[RealtimeClient] Failed to stage voice preference before connect', error);
    }
  }, [realtimeClient, selectedVoice, loadingConfig]);

  useEffect(() => {
    const bridge = resolveApi();
    if (!bridge || !hasRealtimeApiKey || !hasRealtimeSupport) {
      setRealtimeKey(null);
      setRealtimeKeyError(null);
      return;
    }

    let cancelled = false;
    bridge.config
      .getSecret('realtimeApiKey')
      .then((key) => {
        if (cancelled) {
          return;
        }
        setRealtimeKey(key);
        setRealtimeKeyError(null);
      })
      .catch((error) => {
        if (cancelled) {
          return;
        }
        const message = error instanceof Error ? error.message : 'Failed to load realtime API key.';
        setRealtimeKey(null);
        setRealtimeKeyError(message);
      });

    return () => {
      cancelled = true;
    };
  }, [api, hasRealtimeApiKey, hasRealtimeSupport, resolveApi]);

  useEffect(() => {
    const wasActive = previousSpeechActiveRef.current;
    if (!wasActive && audioGraph.isActive) {
      const snapshot = latencyTrackerRef.current.recordCapture(Date.now(), activeSessionIdRef.current);
      if (snapshot) {
        setLatencySnapshot((previous) => ({ ...(previous ?? {}), ...snapshot }));
        pushLatency(snapshot);
      }
    }
    previousSpeechActiveRef.current = audioGraph.isActive;
  }, [audioGraph.isActive, pushLatency]);

  useEffect(() => {
    if (!realtimeClient) {
      return;
    }

    if (!realtimeKey || !audioGraph.upstreamStream) {
      void realtimeClient.disconnect();
      return;
    }

    realtimeClient.bindRemoteAudioElement(remoteAudioRef.current);
    realtimeClient.setJitterBufferMs(100);
    void realtimeClient
      .connect({ apiKey: realtimeKey, inputStream: audioGraph.upstreamStream })
      .catch((error) => {
        console.error('Failed to connect to realtime API', error);
      });

    return () => {
      void realtimeClient.disconnect();
    };
  }, [realtimeClient, realtimeKey, audioGraph.upstreamStream]);

  useEffect(() => {
    if (!realtimeClient || !hasRealtimeApiKey) {
      return;
    }
    // With server-side VAD enabled, do not drive turns from the client
    // If we add a toggle later, gate this based on config.
  }, [realtimeClient, hasRealtimeApiKey, audioGraph.isActive]);

  const previousRealtimeStatusRef = useRef<RealtimeClientState['status'] | null>(null);
  useEffect(() => {
    const previous = previousRealtimeStatusRef.current;
    if (realtimeState.status === 'connected' && previous !== 'connected') {
      void recordTranscriptEntry({
        speaker: 'system',
        text: 'Realtime session connected.',
        timestamp: Date.now(),
      });
    }

    if (realtimeState.status === 'error' && previousRealtimeStatusRef.current !== 'error') {
      const errorMessage = realtimeState.error ? `Realtime error G�� ${realtimeState.error}` : 'Realtime session error';
      void recordTranscriptEntry({
        speaker: 'system',
        text: errorMessage,
        timestamp: Date.now(),
      });
    }

    previousRealtimeStatusRef.current = realtimeState.status;
  }, [realtimeState, recordTranscriptEntry]);

  useEffect(() => {
    const bridge = resolveApi();
    if (!bridge) {
      return;
    }

    const unsubscribe = bridge.wakeWord.onWake((event) => {
      if (event.sessionId && activeSessionIdRef.current !== event.sessionId) {
        setActiveSessionId(event.sessionId);
        messageIdsRef.current.clear();
        setTranscriptEntries([]);
      }

      void recordTranscriptEntry({
        speaker: 'system',
        text: `Wake word detected (${event.keywordLabel}) G�� confidence ${(event.confidence * 100).toFixed(0)}%`,
        timestamp: event.timestamp,
      });
      latencyTrackerRef.current.beginCycle(event.timestamp, event.sessionId ?? null);
      setLatencySnapshot(null);
      setWakeState('awake');
      if (wakeResetTimeoutRef.current) {
        clearTimeout(wakeResetTimeoutRef.current);
      }
      wakeResetTimeoutRef.current = setTimeout(() => {
        setWakeState('idle');
      }, WAKE_ACTIVE_DURATION_MS);
    });

    return () => {
      if (wakeResetTimeoutRef.current) {
        clearTimeout(wakeResetTimeoutRef.current);
        wakeResetTimeoutRef.current = null;
      }
      unsubscribe?.();
    };
  }, [api, resolveApi, recordTranscriptEntry]);

  useEffect(() => {
    if (audioGraph.status === 'ready') {
      void refreshDevices();
    }
  }, [audioGraph.status, refreshDevices]);

  const persistPreferences = useCallback(
    async (preferences: AudioDevicePreferences) => {
      const bridge = resolveApi();
      if (!bridge) {
        setSaveError('Cannot update audio preferences without preload bridge access.');
        logRendererBridge('error', 'Configuration bridge unavailable during audio preference persistence.', {
          ...collectBridgeDiagnostics(undefined, {
            action: 'set-audio-preferences',
            audioInputDeviceId: preferences.audioInputDeviceId ?? null,
            audioOutputDeviceId: preferences.audioOutputDeviceId ?? null,
          }),
        });
        return;
      }

      setIsSaving(true);
      setSaveError(null);

      try {
        const nextConfig = await bridge.config.setAudioDevicePreferences(preferences);
        setConfig(nextConfig);
      } catch (error) {
        const message = error instanceof Error ? error.message : 'Failed to persist audio device preferences.';
        setSaveError(message);
        throw error;
      } finally {
        setIsSaving(false);
      }
    },
    [resolveApi],
  );

  const handleInputChange = useCallback(
    async (event: ChangeEvent<HTMLSelectElement>) => {
      const value = event.target.value;
      setSelectedInput(value);

      try {
        await persistPreferences({
          audioInputDeviceId: value || undefined,
          audioOutputDeviceId: selectedOutput || undefined,
        });
      } catch (error) {
        console.error('Failed to persist input device preference', error);
      }
    },
    [persistPreferences, selectedOutput],
  );

  const handleOutputChange = useCallback(
    async (event: ChangeEvent<HTMLSelectElement>) => {
      const value = event.target.value;
      setSelectedOutput(value);

      try {
        await persistPreferences({
          audioInputDeviceId: selectedInput || undefined,
          audioOutputDeviceId: value || undefined,
        });
      } catch (error) {
        console.error('Failed to persist output device preference', error);
      }
    },
    [persistPreferences, selectedInput],
  );

  const handleVoiceChange = useCallback(
    async (event: ChangeEvent<HTMLSelectElement>) => {
      const value = event.target.value;
<<<<<<< HEAD
      const nextVoice = value || 'verse';
      setSelectedVoice(nextVoice);
      // Optimistically reflect server voice in UI; server may not emit session.updated immediately
      setServerVoice(nextVoice);
=======
      setSelectedVoice(value || DEFAULT_VOICE);
      // Optimistically reflect server voice in UI; server may not emit session.updated immediately
      setServerVoice(value || DEFAULT_VOICE);
>>>>>>> 9535a807
      try {
        await persistPreferences({
          audioInputDeviceId: selectedInput || undefined,
          audioOutputDeviceId: selectedOutput || undefined,
          realtimeVoice: nextVoice || undefined,
        });
        realtimeClient?.updateSessionConfig({ voice: nextVoice || undefined });
        if (realtimeClient && realtimeKey && audioGraph.upstreamStream) {
          console.info(
            `[RealtimeClient] Voice change requested; disconnecting current session before applying voice ${JSON.stringify({ voice: nextVoice })}`,
          );
          await realtimeClient.disconnect();
          console.info(
            `[RealtimeClient] Voice change reconnect initiated with ${JSON.stringify({ voice: nextVoice })}`,
          );
          void realtimeClient
            .connect({ apiKey: realtimeKey, inputStream: audioGraph.upstreamStream })
            .catch((error) => {
              console.error('[RealtimeClient] Voice change reconnect failed', error);
            });
        }
      } catch (error) {
        console.error('Failed to persist realtime voice preference', error);
      }
    },
    [persistPreferences, selectedInput, selectedOutput, realtimeClient, realtimeKey, audioGraph.upstreamStream],
  );

  const handlePromptBlur = useCallback(
    async () => {
      try {
        await persistPreferences({
          audioInputDeviceId: selectedInput || undefined,
          audioOutputDeviceId: selectedOutput || undefined,
          sessionInstructions: basePrompt || undefined,
        });
        realtimeClient?.updateSessionConfig({ instructions: basePrompt || undefined });
      } catch (error) {
        console.error('Failed to persist base prompt', error);
      }
    },
    [persistPreferences, selectedInput, selectedOutput, basePrompt, realtimeClient],
  );

  const applyVadPrefs = useCallback(
    async (next: Partial<{ useServer: boolean; threshold: number; silenceMs: number; minSpeechMs: number }>) => {
      const useServer = next.useServer ?? useServerVad;
      const threshold = next.threshold ?? vadThreshold;
      const silenceMs = next.silenceMs ?? vadSilenceMs;
      const minSpeechMs = next.minSpeechMs ?? vadMinSpeechMs;
      setUseServerVad(useServer);
      setVadThreshold(threshold);
      setVadSilenceMs(silenceMs);
      setVadMinSpeechMs(minSpeechMs);
      try {
        await persistPreferences({
          audioInputDeviceId: selectedInput || undefined,
          audioOutputDeviceId: selectedOutput || undefined,
          vadTurnDetection: useServer ? 'server_vad' : 'none',
          vadThreshold: useServer ? threshold : undefined,
          vadSilenceDurationMs: useServer ? silenceMs : undefined,
          vadMinSpeechDurationMs: useServer ? minSpeechMs : undefined,
        });
        realtimeClient?.updateSessionConfig({
          turnDetection: useServer ? 'server_vad' : 'none',
          vad: useServer
            ? { threshold, silenceDurationMs: silenceMs, minSpeechDurationMs: minSpeechMs }
            : undefined,
        });
      } catch (error) {
        console.error('Failed to persist VAD preferences', error);
      }
    },
    [persistPreferences, selectedInput, selectedOutput, useServerVad, vadThreshold, vadSilenceMs, vadMinSpeechMs, realtimeClient],
  );

  // Initialize voice/prompt/VAD from config
  useEffect(() => {
    const persistedVoice =
      typeof config?.realtimeVoice === 'string' && config.realtimeVoice.trim().length > 0
        ? config.realtimeVoice
        : DEFAULT_VOICE;
    setSelectedVoice(persistedVoice);
    setBasePrompt(
      config?.sessionInstructions && config.sessionInstructions.length > 0
        ? config.sessionInstructions
        : DEFAULT_PROMPT,
    );
    if (typeof config?.vadTurnDetection === 'string') {
      setUseServerVad(config.vadTurnDetection === 'server_vad');
    } else {
      // No saved preference; keep default (server VAD on)
      setUseServerVad(true);
    }
    if (typeof config?.vadThreshold === 'number') setVadThreshold(config.vadThreshold as number);
    if (typeof config?.vadSilenceDurationMs === 'number') setVadSilenceMs(config.vadSilenceDurationMs as number);
    if (typeof config?.vadMinSpeechDurationMs === 'number') setVadMinSpeechMs(config.vadMinSpeechDurationMs as number);
  }, [config?.realtimeVoice, config?.sessionInstructions, config?.vadTurnDetection, config?.vadThreshold, config?.vadSilenceDurationMs, config?.vadMinSpeechDurationMs]);

  // When the realtime client connects, push the current session config to ensure it applies
  useEffect(() => {
    if (!realtimeClient || realtimeState.status !== 'connected') return;
    try {
      const payload = {
        voice: selectedVoice || undefined,
        instructions: basePrompt || undefined,
        turnDetection: useServerVad ? 'server_vad' : 'none',
        vad: useServerVad
          ? { threshold: vadThreshold, silenceDurationMs: vadSilenceMs, minSpeechDurationMs: vadMinSpeechMs }
          : undefined,
      } as const;
      realtimeClient.updateSessionConfig(payload);
      // Keep the displayed server voice in sync even if the server doesn't immediately ack
      if (payload.voice) {
        setServerVoice(payload.voice);
      }
      console.info(
        `[RealtimeClient] Applied session config on connect ${JSON.stringify({
          voice: payload.voice,
          hasInstructions: Boolean(payload.instructions && (payload.instructions as string).length),
          turnDetection: payload.turnDetection,
          vad: payload.vad ?? null,
        })}`,
      );
    } catch (error) {
      console.warn('[RealtimeClient] Failed to apply session config on connect', error);
    }
  }, [realtimeClient, realtimeState.status, selectedVoice, basePrompt, useServerVad, vadThreshold, vadSilenceMs, vadMinSpeechMs]);

  const reconnectAndResume = useCallback(async () => {
    try {
      const audioEl = remoteAudioRef.current;
      if (audioEl) {
        try {
          await audioEl.play();
          setPlaybackIssue(null);
          return;
        } catch (err) {
          // Swallow autoplay promise errors; we will attempt reconnect below.
          void err;
        }
      }

      if (realtimeClient && realtimeKey && audioGraph.upstreamStream) {
        await realtimeClient.disconnect();
        await realtimeClient.connect({ apiKey: realtimeKey, inputStream: audioGraph.upstreamStream });
        // After reconnect, try to play again once a stream is attached (onRemoteStream will also try)
        setTimeout(async () => {
          try {
            const el = remoteAudioRef.current;
            if (el) {
              await el.play();
              setPlaybackIssue(null);
            }
          } catch (err) {
            console.warn('Resume after reconnect still blocked', err);
          }
        }, 250);
      }
    } catch (error) {
      console.error('Failed to reconnect and resume audio', error);
    }
  }, [realtimeClient, realtimeKey, audioGraph.upstreamStream]);

  useEffect(() => {
    if (selectedVoice && !availableVoices.includes(selectedVoice)) {
      setSelectedVoice(availableVoices[0] ?? DEFAULT_VOICE);
    }
  }, [availableVoices, selectedVoice]);

  const handleSecretInputChange = useCallback(
    (key: ConfigSecretKey) => (event: ChangeEvent<HTMLInputElement>) => {
      const value = event.target.value;
      setSecretInputs((previous) => ({ ...previous, [key]: value }));
      setSecretStatus((previous) => ({
        ...previous,
        [key]: previous[key].status === 'idle' && previous[key].message === null
          ? previous[key]
          : { status: 'idle', message: null },
      }));
    },
    [],
  );

  const handleSecretSubmit = useCallback(
    (key: ConfigSecretKey) =>
      async (event: FormEvent<HTMLFormElement>) => {
        event.preventDefault();
        const nextValue = secretInputs[key]?.trim() ?? '';

        if (!nextValue) {
          setSecretStatus((previous) => ({
            ...previous,
            [key]: { status: 'error', message: 'Enter a value to update this key.' },
          }));
          return;
        }

        const bridge = resolveApi();
        if (!bridge) {
          logRendererBridge('error', 'Configuration bridge unavailable while submitting a secret update.', {
            ...collectBridgeDiagnostics(undefined, { action: 'set-secret', key }),
          });
          setSecretStatus((previous) => ({
            ...previous,
            [key]: { status: 'error', message: 'Configuration bridge is unavailable.' },
          }));
          return;
        }

        setSecretSaving((previous) => ({ ...previous, [key]: true }));
        setSecretStatus((previous) => ({ ...previous, [key]: { status: 'idle', message: null } }));

        try {
          const nextConfig = await bridge.config.setSecret(key, nextValue);
          setConfig(nextConfig);
          setSecretInputs((previous) => ({ ...previous, [key]: '' }));

          if (key === 'realtimeApiKey') {
            setRealtimeKey(nextValue);
            setRealtimeKeyError(null);
          }

          setSecretStatus((previous) => ({
            ...previous,
            [key]: { status: 'success', message: 'API key updated successfully.' },
          }));
        } catch (error) {
          const message = error instanceof Error ? error.message : 'Failed to update API key.';
          setSecretStatus((previous) => ({
            ...previous,
            [key]: { status: 'error', message },
          }));
        } finally {
          setSecretSaving((previous) => ({ ...previous, [key]: false }));
        }
      },
    [resolveApi, secretInputs],
  );

  const handleSecretTest = useCallback(
    (key: ConfigSecretKey) =>
      async () => {
        const bridge = resolveApi();
        if (!bridge) {
          logRendererBridge('error', 'Configuration bridge unavailable while testing a secret.', {
            ...collectBridgeDiagnostics(undefined, { action: 'test-secret', key }),
          });
          setSecretStatus((previous) => ({
            ...previous,
            [key]: { status: 'error', message: 'Configuration bridge is unavailable.' },
          }));
          return;
        }

        setSecretTesting((previous) => ({ ...previous, [key]: true }));
        setSecretStatus((previous) => ({ ...previous, [key]: { status: 'idle', message: null } }));

        try {
          const result = await bridge.config.testSecret(key);
          setSecretStatus((previous) => ({
            ...previous,
            [key]: {
              status: result.ok ? 'success' : 'error',
              message: result.message ?? (result.ok ? 'API key is valid.' : 'API key validation failed.'),
            },
          }));
        } catch (error) {
          const message = error instanceof Error ? error.message : 'Failed to test API key.';
          setSecretStatus((previous) => ({
            ...previous,
            [key]: { status: 'error', message },
          }));
        } finally {
          setSecretTesting((previous) => ({ ...previous, [key]: false }));
        }
      },
    [resolveApi],
  );

  const levelPercentage = useMemo(() => Math.min(100, Math.round(audioGraph.level * 100)), [audioGraph.level]);

  const audioGraphStatusLabel = useMemo(() => {
    switch (audioGraph.status) {
      case 'starting':
        return 'Starting microphone captureGǪ';
      case 'ready':
        return audioGraph.isActive ? 'Listening' : 'Idle';
      case 'error':
        return audioGraph.error ?? 'Audio capture error';
      default:
        return loadingConfig ? 'Waiting for configurationGǪ' : 'Idle';
    }
  }, [audioGraph.status, audioGraph.isActive, audioGraph.error, loadingConfig]);

  const visemeSummary = useMemo(() => {
    const index = visemeFrame?.index ?? 0;
    const intensity = visemeFrame ? Math.round(visemeFrame.intensity * 100) : 0;
    const status = visemeFrame ? 'Active' : 'Idle';
    const labels = ['Rest', 'Small vowels', 'Wide vowels', 'Open', 'Consonant'];
    const label = labels[index] ?? 'Unknown';
    return { index, intensity, status, label, blink: visemeFrame?.blink ?? false };
  }, [visemeFrame]);

  const isOnline = useOnlineStatus();
  const isCursorHidden = useIdleCursor(true);

  const realtimeStatusLabel = useMemo(() => {
    if (!hasRealtimeApiKey) {
      return 'Disabled (API key unavailable)';
    }

    if (!hasRealtimeSupport) {
      return 'Unavailable (WebRTC unsupported)';
    }

    if (realtimeKeyError) {
      return `Error G�� ${realtimeKeyError}`;
    }

    switch (realtimeState.status) {
      case 'idle':
        return audioGraph.upstreamStream ? 'Standby' : 'Waiting for microphone';
      case 'connecting':
        return 'Connecting';
      case 'connected':
        return 'Connected';
      case 'reconnecting':
        return `Reconnecting (attempt ${realtimeState.attempt ?? 0})`;
      case 'error':
        return `Error G�� ${realtimeState.error ?? 'unknown'}`;
      default:
        return realtimeState.status;
    }
  }, [hasRealtimeApiKey, hasRealtimeSupport, realtimeKeyError, realtimeState, audioGraph.upstreamStream]);

  const toggleTranscriptVisibility = useCallback(() => {
    setTranscriptVisible((previous) => !previous);
  }, []);

  useEffect(() => {
    const handleKeyDown = (event: KeyboardEvent) => {
      const isToggleShortcut = (event.ctrlKey || event.metaKey) && event.shiftKey && event.code === 'KeyT';
      if (isToggleShortcut) {
        event.preventDefault();
        toggleTranscriptVisibility();
      }
    };

    window.addEventListener('keydown', handleKeyDown);
    return () => {
      window.removeEventListener('keydown', handleKeyDown);
    };
  }, [toggleTranscriptVisibility]);

  const transcriptToggleLabel = useMemo(() => {
    return isTranscriptVisible ? 'Hide transcript overlay' : 'Show transcript overlay';
  }, [isTranscriptVisible]);

  const wakeStatusVariant = wakeState === 'awake' ? 'active' : 'idle';
  const realtimeVariant = realtimeState.status === 'error' ? 'error' : realtimeState.status === 'connected' ? 'active' : 'idle';
  const networkVariant = isOnline ? 'active' : 'error';
  const audioVariant = audioGraph.status === 'error' ? 'error' : audioGraph.isActive ? 'active' : 'idle';
  const deviceVariant = deviceError ? 'error' : inputs.length > 0 ? 'active' : 'idle';
  const deviceStatusLabel = deviceError ? `Error G�� ${deviceError}` : inputs.length > 0 ? 'Devices ready' : 'ScanningGǪ';
  const showDeveloperHud = Boolean(config?.featureFlags?.metricsHud);
  const hudSnapshot = latencySnapshot ?? latencyTrackerRef.current.getLastSnapshot();
  const activeAvatarName = activeAvatar?.name ?? 'Embodied Assistant';

  return (
    <main
      className="kiosk"
      data-wake-state={wakeState}
      data-cursor-hidden={isCursorHidden ? 'true' : 'false'}
      aria-live="polite"
    >
      <header className="kiosk__statusBar" role="banner">
        <div className={`statusChip statusChip--${wakeStatusVariant}`} data-testid="wake-indicator">
          <span className="statusChip__label">Wake</span>
          <span className="statusChip__value" data-testid="wake-value">
            {wakeState === 'awake' ? 'Awake' : 'Idle'}
          </span>
        </div>
        <div className={`statusChip statusChip--${realtimeVariant}`} data-testid="realtime-indicator">
          <span className="statusChip__label">Realtime</span>
          <span className="statusChip__value">{realtimeStatusLabel}</span>
        </div>
        <div className={`statusChip statusChip--${audioVariant}`} data-testid="audio-indicator">
          <span className="statusChip__label">Audio</span>
          <span className="statusChip__value">{audioGraphStatusLabel}</span>
        </div>
        <div className={`statusChip statusChip--${deviceVariant}`} data-testid="device-indicator">
          <span className="statusChip__label">Devices</span>
          <span className="statusChip__value">{deviceStatusLabel}</span>
        </div>
        <div className={`statusChip statusChip--${networkVariant}`} data-testid="network-indicator">
          <span className="statusChip__label">Network</span>
          <span className="statusChip__value">{isOnline ? 'Online' : 'Offline'}</span>
        </div>
        <div className={`statusChip statusChip--${ping === 'available' ? 'active' : 'error'}`}>
          <span className="statusChip__label">Preload</span>
          <span className="statusChip__value">{ping === 'available' ? 'Connected' : 'Unavailable'}</span>
        </div>
        <button
          type="button"
          className="kiosk__transcriptToggle"
          onClick={toggleTranscriptVisibility}
          data-testid="transcript-toggle"
        >
          {transcriptToggleLabel}
          <span className="kiosk__shortcutHint">Ctrl/Cmd + Shift + T</span>
        </button>
      </header>

      <section className="kiosk__stage" aria-labelledby="avatar-preview-title">
        <div className="kiosk__avatar" data-state={visemeSummary.status.toLowerCase()}>
          <AvatarRenderer frame={visemeFrame} assets={activeAvatar?.components ?? null} />
        </div>
        <div className="kiosk__avatarDetails">
          <h1 id="avatar-preview-title">{activeAvatarName}</h1>
          <p className="kiosk__subtitle">Real-time viseme mapping derived from the decoded audio stream.</p>
          <dl className="kiosk__metrics">
            <div>
              <dt>Viseme</dt>
              <dd>
                v{visemeSummary.index} -+ {visemeSummary.label}
              </dd>
            </div>
            <div>
              <dt>Intensity</dt>
              <dd>{visemeSummary.intensity}%</dd>
            </div>
            <div>
              <dt>Blink state</dt>
              <dd>{visemeSummary.blink ? 'Blink triggered' : 'Eyes open'}</dd>
            </div>
            <div>
              <dt>Driver status</dt>
              <dd>{visemeSummary.status}</dd>
            </div>
          </dl>
        </div>
        <div className="kiosk__meter" aria-live="polite">
          <div className="meter">
            <div className="meter__fill" style={{ width: `${levelPercentage}%` }} />
          </div>
          <p className="meter__label">Input level: {levelPercentage}%</p>
          <p className="meter__status">Speech gate: {audioGraph.isActive ? 'open' : 'closed'}</p>
        </div>
      </section>

      <AvatarConfigurator avatarApi={activeBridge?.avatar} onActiveFaceChange={handleActiveFaceChange} />

      <section className="kiosk__controls">
        <div className="control">
          <label htmlFor="input-device">Microphone</label>
          <select
            id="input-device"
            value={selectedInput}
            onChange={handleInputChange}
            disabled={isSaving || loadingConfig}
          >
            <option value="">System default</option>
            {inputs.map((device) => (
              <option key={device.deviceId} value={device.deviceId}>
                {device.label || 'Microphone'}
              </option>
            ))}
          </select>
        </div>
        <div className="control">
          <label htmlFor="output-device">Speakers</label>
          <select
            id="output-device"
            value={selectedOutput}
            onChange={handleOutputChange}
            disabled={isSaving || loadingConfig}
          >
            <option value="">System default</option>
            {outputs.map((device) => (
              <option key={device.deviceId} value={device.deviceId}>
                {device.label || 'Speaker'}
              </option>
            ))}
          </select>
        </div>
        {/* Voice and prompt controls moved to a dedicated Realtime section below */}
        <div className="control">
          <label>
            <input
              type="checkbox"
              checked={useServerVad}
              onChange={(e) => applyVadPrefs({ useServer: e.target.checked })}
              disabled={loadingConfig}
            />
            Use server VAD
          </label>
          {useServerVad ? (
            <div className="vadControls">
              <label>
                Threshold
                <input
                  type="range"
                  min={0}
                  max={1}
                  step={0.01}
                  value={vadThreshold}
                  onChange={(e) => applyVadPrefs({ threshold: Number(e.target.value) })}
                />
                <span>{vadThreshold.toFixed(2)}</span>
              </label>
              <label>
                Min speech (ms)
                <input
                  type="number"
                  min={0}
                  max={10000}
                  step={50}
                  value={vadMinSpeechMs}
                  onChange={(e) => applyVadPrefs({ minSpeechMs: Number(e.target.value) })}
                />
              </label>
              <label>
                Silence (ms)
                <input
                  type="number"
                  min={0}
                  max={10000}
                  step={50}
                  value={vadSilenceMs}
                  onChange={(e) => applyVadPrefs({ silenceMs: Number(e.target.value) })}
                />
              </label>
            </div>
          ) : null}
        </div>
      </section>

        <section className="kiosk__realtime" aria-labelledby="kiosk-realtime-title">
          <h2 id="kiosk-realtime-title">Realtime</h2>
          <div className="control">
            <label htmlFor="realtime-voice">Voice</label>
            <select id="realtime-voice" value={selectedVoice} onChange={handleVoiceChange} disabled={isSaving || loadingConfig}>
              {availableVoices.map((v) => (
                <option key={v} value={v}>
                  {v}
                </option>
              ))}
            </select>
            <div className="kiosk__helper" aria-live="polite">
              Current voice (server): {serverVoice ?? 'unknown'}
            </div>
            {playbackIssue ? (
              <div className="kiosk__helper" role="alert" style={{ marginTop: 8 }}>
                <span style={{ display: 'block', marginBottom: 4 }}>
                  Audio playback is blocked ({playbackIssue}).
                </span>
                <button type="button" onClick={reconnectAndResume}>
                  Reconnect & Resume Audio
                </button>
              </div>
            ) : null}
          </div>
        <div className="control">
          <label htmlFor="base-prompt">Base prompt</label>
          <textarea
            id="base-prompt"
            placeholder="Stay in English and be concise. Add personality here�"
            rows={6}
            value={basePrompt}
            onChange={(e) => setBasePrompt(e.target.value)}
            onBlur={handlePromptBlur}
            disabled={loadingConfig}
            style={{ width: '100%' }}
          />
        </div>
      </section>

      <section className="kiosk__secrets" aria-labelledby="kiosk-secret-title">
        <h2 id="kiosk-secret-title">API keys</h2>
        <p className="kiosk__helper">Keys are stored securely via the system secret store. Provide a new value to update or test an existing key.</p>
        <div className="kiosk__secretList">
          {SECRET_KEYS.map((key) => {
            const metadata = SECRET_METADATA[key];
            const configured = metadata.isConfigured(config);
            const status = secretStatus[key];
            const busy = secretSaving[key] || secretTesting[key];
            const message = status.message;
            const messageRole = status.status === 'error' ? 'alert' : 'status';
            const messageClass = status.status === 'error' ? 'kiosk__error' : 'kiosk__info';

            return (
              <article key={key} className="secretCard" data-configured={configured ? 'true' : 'false'}>
                <header className="secretCard__header">
                  <h3>{metadata.label}</h3>
                  <p className="secretCard__description">{metadata.description}</p>
                  <p className="secretCard__status">Status: {configured ? 'Configured' : 'Not configured'}</p>
                </header>
                <form className="secretCard__form" onSubmit={handleSecretSubmit(key)}>
                  <input
                    id={`${key}-input`}
                    type="password"
                    aria-label={`New ${metadata.label}`}
                    placeholder="Enter new key"
                    autoComplete="off"
                    spellCheck={false}
                    value={secretInputs[key]}
                    onChange={handleSecretInputChange(key)}
                    disabled={loadingConfig || isSaving || secretSaving[key] || secretTesting[key]}
                  />
                  <div className="secretCard__actions">
                    <button
                      type="submit"
                      disabled={
                        loadingConfig ||
                        secretSaving[key] ||
                        secretTesting[key] ||
                        secretInputs[key].trim().length === 0
                      }
                    >
                      Update key
                    </button>
                    <button
                      type="button"
                      onClick={handleSecretTest(key)}
                      disabled={loadingConfig || secretSaving[key] || secretTesting[key]}
                    >
                      Test key
                    </button>
                  </div>
                </form>
                {busy ? (
                  <p className="kiosk__info" aria-live="polite">
                    {secretSaving[key] ? 'Updating secretGǪ' : 'Testing secretGǪ'}
                  </p>
                ) : null}
                {message ? (
                  <p role={messageRole} className={messageClass} aria-live="polite">
                    {message}
                  </p>
                ) : null}
              </article>
            );
          })}
        </div>
      </section>

      {isSaving ? <p className="kiosk__info">Saving audio preferencesGǪ</p> : null}
      {saveError ? (
        <p role="alert" className="kiosk__error">
          {saveError}
        </p>
      ) : null}
      {audioGraph.status === 'error' && audioGraph.error ? (
        <p role="alert" className="kiosk__error">
          {audioGraph.error}
        </p>
      ) : null}
      {configError ? (
        <p role="alert" className="kiosk__error">
          {configError}
        </p>
      ) : null}

      {isTranscriptVisible ? (
        <aside
          className="kiosk__transcript"
          role="region"
          aria-label="Transcript overlay"
          data-testid="transcript-overlay"
        >
          <TranscriptOverlay entries={transcriptEntries} />
        </aside>
      ) : null}

      {showDeveloperHud ? (
        <aside className="kiosk__hud" aria-label="Latency metrics HUD">
          <h2 className="kiosk__hudTitle">Latency</h2>
          <dl className="kiosk__hudMetrics">
            <div>
              <dt>Wake G�� Capture</dt>
              <dd>{formatLatency(hudSnapshot?.wakeToCaptureMs)}</dd>
            </div>
            <div>
              <dt>Capture G�� First audio</dt>
              <dd>{formatLatency(hudSnapshot?.captureToFirstAudioMs)}</dd>
            </div>
            <div>
              <dt>Wake G�� First audio</dt>
              <dd>{formatLatency(hudSnapshot?.wakeToFirstAudioMs)}</dd>
            </div>
          </dl>
        </aside>
      ) : null}

      {/* Hidden audio sink for realtime playback (no user-facing controls). */}
      {/* eslint-disable-next-line jsx-a11y/media-has-caption */}
      <audio ref={remoteAudioRef} autoPlay aria-hidden="true" style={{ display: 'none' }} />
    </main>
  );
}<|MERGE_RESOLUTION|>--- conflicted
+++ resolved
@@ -1198,16 +1198,9 @@
   const handleVoiceChange = useCallback(
     async (event: ChangeEvent<HTMLSelectElement>) => {
       const value = event.target.value;
-<<<<<<< HEAD
-      const nextVoice = value || 'verse';
-      setSelectedVoice(nextVoice);
-      // Optimistically reflect server voice in UI; server may not emit session.updated immediately
-      setServerVoice(nextVoice);
-=======
       setSelectedVoice(value || DEFAULT_VOICE);
       // Optimistically reflect server voice in UI; server may not emit session.updated immediately
       setServerVoice(value || DEFAULT_VOICE);
->>>>>>> 9535a807
       try {
         await persistPreferences({
           audioInputDeviceId: selectedInput || undefined,
