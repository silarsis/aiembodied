--- conflicted
+++ resolved
@@ -155,17 +155,10 @@
     'Requirements:',
     '- Output ONLY valid JSON matching the schema above.',
     '- You MUST include ALL provided VRM bone names as top-level property keys.',
-<<<<<<< HEAD
     '- All rotations must be local Quaternions [x, y, z, w] relative to T-pose.',
     '- Identity rotation [0, 0, 0, 1] means the bone stays in T-pose orientation.',
     '- For bones that do not change from the T-pose, use identity rotation [0, 0, 0, 1].',
     '- Set position to null for ALL bones. Do not adjust position values.',
-=======
-    '- All rotations must be local Quaternions [x, y, z, w].',
-    '- For bones that do not change from the default pose, use identity rotation [0, 0, 0, 1].',
-    '- Set position to null for all bones EXCEPT hips when vertical movement is needed.',
-    '- For hips position (crouching/jumping only), use [x, y, z] where Y≈1.0 is standing.',
->>>>>>> 7131cedb
     '- Ensure anatomical plausibility.',
     '- ALWAYS apply the symmetry rule above for left/right bone pairs.',
     '- For hands: Provide detailed finger rotations if described.',
