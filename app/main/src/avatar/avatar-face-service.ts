--- conflicted
+++ resolved
@@ -4,17 +4,7 @@
 import { resolve, dirname } from 'node:path';
 import { fileURLToPath } from 'node:url';
 import type OpenAI from 'openai';
-<<<<<<< HEAD
-import type {
-  ResponseCreateParamsNonStreaming,
-  ResponseFormatTextJSONSchemaConfig,
-  ResponseInput,
-  ResponseInputMessageContentList,
-} from 'openai/resources/responses/responses.mjs';
-import { z } from 'zod';
-=======
-
->>>>>>> d27abb8e
+
 
 // Image validation utilities
 function validatePNGHeader(buffer: Buffer): boolean {
@@ -45,11 +35,7 @@
   hasAlpha: boolean;
 }
 
-<<<<<<< HEAD
-function validateImageComponent(data: string, slot: string): ValidationResult {
-=======
 function validateImageComponent(data: string): ValidationResult {
->>>>>>> d27abb8e
   const issues: string[] = [];
   
   try {
@@ -114,75 +100,6 @@
   sequence?: number;
 }
 
-<<<<<<< HEAD
-interface ParsedResponse {
-  name?: string;
-  components: ParsedComponent[];
-}
-
-const JsonResponseSchema = z.object({
-  name: z
-    .string()
-    .trim()
-    .max(120)
-    .optional(),
-  components: z
-    .array(
-      z.object({
-        slot: z.enum(AVATAR_COMPONENT_SLOTS),
-        mimeType: z
-          .string()
-          .trim()
-          .min(1)
-          .default('image/png'),
-        data: z.string().min(1),
-        sequence: z.number().int().min(0).optional(),
-      }),
-    )
-    .min(1),
-});
-
-const RESPONSE_SCHEMA_DEFINITION = {
-  name: 'AvatarComponents',
-  type: 'json_schema',
-  strict: true,
-  schema: {
-    type: 'object',
-    additionalProperties: false,
-    required: ['name', 'components'],
-    properties: {
-      name: {
-        type: 'string',
-        description: 'Human-friendly name describing the style of the generated avatar components.',
-      },
-      components: {
-        type: 'array',
-        minItems: 1,
-        items: {
-          type: 'object',
-          additionalProperties: false,
-          required: ['slot', 'mimeType', 'data', 'sequence'],
-          properties: {
-            slot: { type: 'string', enum: AVATAR_COMPONENT_SLOTS },
-            data: {
-              type: 'string',
-              description: 'Base64 encoded PNG with transparent background sized consistently for rendering.',
-            },
-            mimeType: {
-              type: 'string',
-              enum: ['image/png', 'image/webp'],
-              default: 'image/png',
-            },
-            sequence: {
-              type: 'integer',
-              minimum: 0,
-              description: 'Ordering hint when multiple frames exist for a slot.',
-            },
-          },
-        },
-      },
-    },
-=======
 // Layer specifications for generating avatar components
 const LAYER_SPECS = [
   {
@@ -219,7 +136,6 @@
     slot: 'mouth-2' as AvatarComponentSlot,
     prompt: 'wide O phoneme mouth ONLY, isolated on transparent canvas. Cartoon style, 150x150px, pink/red lips.',
     sequence: 0,
->>>>>>> d27abb8e
   },
   {
     slot: 'mouth-3' as AvatarComponentSlot,
@@ -307,11 +223,7 @@
     }
   }
 
-<<<<<<< HEAD
-  private async saveDebugRequest(faceId: string, requestBody: ResponseCreateParamsNonStreaming, imageBase64: string): Promise<void> {
-=======
   private async saveDebugRequest(faceId: string, layerPrompts: string[], imageBase64: string): Promise<void> {
->>>>>>> d27abb8e
     if (!this.debugImagesEnabled) {
       return;
     }
@@ -321,45 +233,12 @@
       const debugDir = resolve(currentDir, '../../../images', faceId);
       await mkdir(debugDir, { recursive: true });
 
-<<<<<<< HEAD
-      // Create sanitized request data (remove actual image data to keep file readable)
-      const sanitizedRequest = {
-        ...requestBody,
-        input: Array.isArray(requestBody.input) 
-          ? requestBody.input.map((item: any) => ({
-              ...item,
-              content: Array.isArray(item.content) 
-                ? item.content.map((content: any) => {
-                    if (content.type === 'input_image') {
-                      return {
-                        ...content,
-                        image_url: `data:image/png;base64,... (${imageBase64.length} characters)`
-                      };
-                    }
-                    return content;
-                  })
-                : item.content
-            }))
-          : requestBody.input
-      };
-
-=======
->>>>>>> d27abb8e
       const debugData = {
         timestamp: new Date().toISOString(),
         faceId,
         request: {
-<<<<<<< HEAD
-          headers: {
-            'Content-Type': 'application/json',
-            'User-Agent': 'aiembodied-avatar-service',
-            'Authorization': 'Bearer [REDACTED]'
-          },
-          body: sanitizedRequest,
-=======
           model: 'gpt-image-1',
           layerPrompts,
->>>>>>> d27abb8e
           imageBase64Length: imageBase64.length
         }
       };
@@ -419,62 +298,6 @@
 
     const imageBase64 = this.extractBase64Payload(imageDataUrl);
 
-<<<<<<< HEAD
-    const systemContent: ResponseInputMessageContentList = [
-      {
-        type: 'input_text',
-        text:
-          'You are an avatar generation specialist that converts portrait photos into animation-ready layered components. '
-          + 'Given a portrait photo, extract these transparent PNG layers at 150x150 pixels: '
-          + '- base: Face outline, hair, and static facial features (no eyes or mouth) '
-          + '- eyes-open: Open eyes only on transparent background '
-          + '- eyes-closed: Closed eyes only on transparent background '
-          + '- mouth-neutral through mouth-4: Different mouth shapes for speech animation (neutral, small-o, medium-o, wide-o, smile, open) '
-          + 'Each component must be precisely aligned and sized for perfect overlay compositing.',
-      },
-    ];
-
-    const userContent: ResponseInputMessageContentList = [
-      {
-        type: 'input_text',
-        text:
-          'Convert this portrait into avatar animation layers. Make each component: '
-          + '- Exactly 150x150 pixels with transparent background '
-          + '- Perfectly aligned so they composite seamlessly '
-          + '- High contrast and clearly visible '
-          + '- Cartoon-style but recognizable as the source person '
-          + '- Ready for real-time animation overlay '
-          + 'Focus on clear, bold features that will be visible in a small avatar display.',
-      },
-      { type: 'input_image', image_url: `data:image/png;base64,${imageBase64}`, detail: 'auto' },
-    ];
-
-    const input: ResponseInput = [
-      { type: 'message', role: 'system', content: systemContent },
-      { type: 'message', role: 'user', content: userContent },
-    ];
-
-    const body: ResponseCreateParamsNonStreaming = {
-      model: 'gpt-4.1-mini',
-      input,
-      text: {
-        format: RESPONSE_SCHEMA_DEFINITION,
-      },
-    };
-
-    // Generate face ID early for debug logging
-    const faceId = randomUUID();
-    
-    // Save debug request
-    await this.saveDebugRequest(faceId, body, imageBase64);
-
-    let responsePayload: unknown;
-    try {
-      responsePayload = await this.client.responses.create(body);
-      
-      // Save debug response
-      await this.saveDebugResponse(faceId, responsePayload);
-=======
     // Generate face ID early for debug logging
     const faceId = randomUUID();
     const timestamp = this.now();
@@ -556,28 +379,16 @@
       // Save debug response
       await this.saveDebugResponse(faceId, { componentsGenerated: components.length });
 
->>>>>>> d27abb8e
     } catch (error) {
       // Save debug response for errors too
       await this.saveDebugResponse(faceId, { error: error instanceof Error ? error.message : String(error) });
       throw this.handleOpenAiError(error);
     }
 
-<<<<<<< HEAD
-    const parsed = this.parseResponse(responsePayload);
-
-    const components: ParsedComponent[] = parsed.components;
-    const timestamp = this.now();
-
     // Save debug images for inspection (development only)
     await this.saveDebugImages(faceId, imageBase64, components);
-    const faceName = sanitizeName(request.name ?? parsed.name, `Avatar face ${new Date(timestamp).toLocaleString()}`);
-=======
-    // Save debug images for inspection (development only)
-    await this.saveDebugImages(faceId, imageBase64, components);
     
     const faceName = sanitizeName(request.name, `Avatar face ${new Date(timestamp).toLocaleString()}`);
->>>>>>> d27abb8e
 
     const faceRecord: FaceRecord = {
       id: faceId,
@@ -586,18 +397,6 @@
     };
 
     const faceComponents: FaceComponentRecord[] = components.map((component, index) => {
-      // Validate component before storage
-      const validation = validateImageComponent(component.data, component.slot);
-      
-      if (!validation.valid) {
-        this.logger?.error?.(`Avatar component validation failed for slot ${component.slot}`, {
-          slot: component.slot,
-          issues: validation.issues,
-          fileSize: validation.fileSize,
-          dimensions: validation.dimensions
-        });
-      }
-
       const buffer = Buffer.from(component.data, 'base64');
       if (buffer.length === 0) {
         throw new Error(`Component for slot ${component.slot} is empty.`);
@@ -614,11 +413,7 @@
     });
 
     // Log validation summary
-<<<<<<< HEAD
-    const validationResults = components.map(comp => validateImageComponent(comp.data, comp.slot));
-=======
     const validationResults = components.map(comp => validateImageComponent(comp.data));
->>>>>>> d27abb8e
     const validComponents = validationResults.filter(v => v.valid).length;
     const qualityScore = Math.round((validComponents / components.length) * 100);
     
