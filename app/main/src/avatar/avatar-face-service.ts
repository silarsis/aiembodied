import { randomUUID } from 'node:crypto';
import { Buffer } from 'node:buffer';
import { z } from 'zod';
import type { MemoryStore, FaceRecord, FaceComponentRecord } from '../memory/memory-store.js';
import {
  AVATAR_COMPONENT_SLOTS,
  type AvatarComponentSlot,
  type AvatarFaceDetail,
  type AvatarFaceSummary,
  type AvatarUploadRequest,
  type AvatarUploadResult,
} from './types.js';

interface AvatarFaceServiceOptions {
  apiKey: string;
  store: MemoryStore;
  now?: () => number;
  fetchFn?: typeof fetch;
  logger?: { error?: (message: string, meta?: Record<string, unknown>) => void };
}

interface ParsedComponent {
  slot: AvatarComponentSlot;
  mimeType: string;
  data: string;
  sequence?: number;
}

interface ParsedResponse {
  name?: string;
  components: ParsedComponent[];
}

const JsonResponseSchema = z.object({
  name: z
    .string()
    .trim()
    .max(120)
    .optional(),
  components: z
    .array(
      z.object({
        slot: z.enum(AVATAR_COMPONENT_SLOTS),
        mimeType: z
          .string()
          .trim()
          .min(1)
          .default('image/png'),
        data: z.string().min(1),
        sequence: z.number().int().min(0).optional(),
      }),
    )
    .min(1),
});

const RESPONSE_SCHEMA_DEFINITION = {
  name: 'AvatarComponents',
  schema: {
    type: 'object',
    additionalProperties: false,
    required: ['components'],
    properties: {
      name: {
        type: 'string',
        description: 'Human-friendly name describing the style of the generated avatar components.',
      },
      components: {
        type: 'array',
        minItems: 1,
        items: {
          type: 'object',
          additionalProperties: false,
          required: ['slot', 'data'],
          properties: {
            slot: { type: 'string', enum: AVATAR_COMPONENT_SLOTS },
            data: {
              type: 'string',
              description: 'Base64 encoded PNG with transparent background sized consistently for rendering.',
            },
            mimeType: {
              type: 'string',
              enum: ['image/png', 'image/webp'],
              default: 'image/png',
            },
            sequence: {
              type: 'integer',
              minimum: 0,
              description: 'Ordering hint when multiple frames exist for a slot.',
            },
          },
        },
      },
    },
  },
} as const;

const OPENAI_RESPONSES_ENDPOINT = 'https://api.openai.com/v1/responses';

function sanitizeName(name: string | undefined, fallback: string): string {
  if (typeof name !== 'string') {
    return fallback;
  }

  const trimmed = name.trim();
  if (!trimmed) {
    return fallback;
  }

  return trimmed.slice(0, 120);
}

function toDataUrl(mimeType: string, data: Buffer): string {
  const normalizedMime = mimeType.trim() || 'image/png';
  const payload = data.toString('base64');
  return `data:${normalizedMime};base64,${payload}`;
}

export class AvatarFaceService {
  private readonly apiKey: string;
  private readonly store: MemoryStore;
  private readonly now: () => number;
  private readonly fetchFn: typeof fetch;
  private readonly logger?: { error?: (message: string, meta?: Record<string, unknown>) => void };

  constructor(options: AvatarFaceServiceOptions) {
    this.apiKey = options.apiKey;
    this.store = options.store;
    this.now = options.now ?? Date.now;
    this.logger = options.logger;
    const fetchFn = options.fetchFn ?? (typeof fetch === 'function' ? fetch : undefined);
    if (!fetchFn) {
      throw new Error('AvatarFaceService requires a fetch implementation.');
    }
    this.fetchFn = fetchFn;
  }

  async uploadFace(request: AvatarUploadRequest): Promise<AvatarUploadResult> {
    const imageDataUrl = request.imageDataUrl?.trim();
    if (!imageDataUrl) {
      throw new Error('An image data URL is required to upload an avatar face.');
    }

    const imageBase64 = this.extractBase64Payload(imageDataUrl);

    const body = {
      model: 'gpt-4.1-mini',
      modalities: ['text'],
      input: [
        {
          role: 'system',
          content: [
            {
              type: 'input_text',
              text:
                'You are an assistant that extracts animation-ready avatar layers from a single cartoon face image. '
                + 'Return transparent PNG components for the base, eyes (open/closed), and viseme mouth shapes (0-4, plus neutral).',
            },
          ],
        },
        {
          role: 'user',
          content: [
            {
              type: 'input_text',
              text:
                'Produce layered assets sized consistently with the source image. Ensure components are centered and share a '
                + 'transparent background so they can be composited for animation.',
            },
            { type: 'input_image', image_base64: imageBase64 },
          ],
        },
      ],
<<<<<<< HEAD
      text: {
        format: 'json_schema',
        schema: RESPONSE_SCHEMA_DEFINITION,
=======
      response: {
        modalities: ['text'],
        text: {
          format: 'json_schema',
          schema: RESPONSE_SCHEMA_DEFINITION,
        },
>>>>>>> 978d7939
      },
    } as const;

    const response = await this.fetchFn(OPENAI_RESPONSES_ENDPOINT, {
      method: 'POST',
      headers: {
        Authorization: `Bearer ${this.apiKey}`,
        'Content-Type': 'application/json',
      },
      body: JSON.stringify(body),
    });

    if (!response.ok) {
      let bodyText = '';
      try {
        const cloned = response.clone?.();
        bodyText = ((await cloned?.text()) ?? '').trim();
      } catch (error) {
        this.logger?.error?.('Failed to read OpenAI error response body.', {
          status: response.status,
          error: error instanceof Error ? error.message : String(error),
        });
      }

      const MAX_LOG_LENGTH = 500;
      const truncatedBody =
        bodyText.length > MAX_LOG_LENGTH
          ? `${bodyText.slice(0, MAX_LOG_LENGTH - 3)}...`
          : bodyText;

      const baseMessage = `OpenAI response request failed with status ${response.status}`;
      const message = truncatedBody ? `${baseMessage}: ${truncatedBody}` : baseMessage;

      this.logger?.error?.(baseMessage, {
        status: response.status,
        body: truncatedBody || undefined,
      });
      throw new Error(message);
    }

    const payload = (await response.json()) as unknown;
    const parsed = this.parseResponse(payload);

    const components: ParsedComponent[] = parsed.components;
    const timestamp = this.now();
    const faceId = randomUUID();
    const faceName = sanitizeName(request.name ?? parsed.name, `Avatar face ${new Date(timestamp).toLocaleString()}`);

    const faceRecord: FaceRecord = {
      id: faceId,
      name: faceName,
      createdAt: timestamp,
    };

    const faceComponents: FaceComponentRecord[] = components.map((component, index) => {
      const buffer = Buffer.from(component.data, 'base64');
      if (buffer.length === 0) {
        throw new Error(`Component for slot ${component.slot} is empty.`);
      }

      return {
        id: randomUUID(),
        faceId,
        slot: component.slot,
        sequence: component.sequence ?? index,
        mimeType: component.mimeType.trim() || 'image/png',
        data: buffer,
      };
    });

    this.store.createFace(faceRecord, faceComponents);
    this.store.setActiveFace(faceId);

    return { faceId };
  }

  async listFaces(): Promise<AvatarFaceSummary[]> {
    const faces = this.store.listFaces({ limit: 200 });
    return faces.map((face) => {
      const previewComponent =
        this.store.getFaceComponent(face.id, 'base') ??
        this.store.getFaceComponent(face.id, 'mouth-neutral') ??
        this.store.getFaceComponents(face.id)[0] ??
        null;

      return {
        id: face.id,
        name: face.name,
        createdAt: face.createdAt,
        previewDataUrl: previewComponent ? toDataUrl(previewComponent.mimeType, previewComponent.data) : null,
      };
    });
  }

  async getActiveFace(): Promise<AvatarFaceDetail | null> {
    const activeId = this.store.getActiveFaceId();
    if (!activeId) {
      return null;
    }

    return this.buildDetail(activeId);
  }

  async setActiveFace(faceId: string | null): Promise<AvatarFaceDetail | null> {
    if (!faceId) {
      this.store.setActiveFace(null);
      return null;
    }

    const detail = this.buildDetail(faceId);
    if (!detail) {
      throw new Error(`Avatar face ${faceId} does not exist.`);
    }

    this.store.setActiveFace(faceId);
    return detail;
  }

  async deleteFace(faceId: string): Promise<void> {
    const activeId = this.store.getActiveFaceId();
    this.store.deleteFace(faceId);

    if (activeId === faceId) {
      this.store.setActiveFace(null);
    }
  }

  private buildDetail(faceId: string): AvatarFaceDetail | null {
    const face = this.store.getFace(faceId);
    if (!face) {
      return null;
    }

    const components = this.store.getFaceComponents(faceId);
    if (components.length === 0) {
      this.logger?.error?.('Avatar face has no components; removing entry.', { faceId });
      this.store.deleteFace(faceId);
      return null;
    }

    return {
      id: face.id,
      name: face.name,
      createdAt: face.createdAt,
      components: components.map((component) => ({
        slot: component.slot,
        sequence: component.sequence,
        mimeType: component.mimeType,
        dataUrl: toDataUrl(component.mimeType, component.data),
      })),
    };
  }

  private parseResponse(response: unknown): ParsedResponse {
    try {
      const text = this.extractTextResponse(response);
      const json = JSON.parse(text) as unknown;
      return JsonResponseSchema.parse(json);
    } catch (error) {
      if (error instanceof SyntaxError) {
        this.logger?.error?.('Failed to parse avatar component response JSON.', { message: error.message });
        throw new Error('OpenAI returned an invalid avatar component payload.');
      }

      if (error instanceof z.ZodError) {
        this.logger?.error?.('Avatar component response failed schema validation.', {
          issues: error.issues,
        });
        throw new Error('OpenAI response missing required avatar component data.');
      }

      throw error;
    }
  }

  private extractTextResponse(response: unknown): string {
    if (!response) {
      throw new Error('OpenAI response is empty.');
    }

    const typed = response as { output_text?: string; output?: Array<{ content?: Array<{ type: string; text?: string }> }>; };
    if (typeof typed.output_text === 'string' && typed.output_text.trim()) {
      return typed.output_text;
    }

    const output = typed.output;
    if (Array.isArray(output)) {
      for (const item of output) {
        if (!item?.content) {
          continue;
        }
        for (const chunk of item.content) {
          if (chunk?.type === 'output_text' && typeof chunk.text === 'string' && chunk.text.trim()) {
            return chunk.text;
          }
        }
      }
    }

    throw new Error('OpenAI response does not contain text output.');
  }

  private extractBase64Payload(imageDataUrl: string): string {
    const DATA_URL_PATTERN = /^data:(?<mime>[^;,]+)?;base64,(?<payload>.*)$/s;
    const match = DATA_URL_PATTERN.exec(imageDataUrl.trim());

    if (!match) {
      throw new Error('Avatar image data URL is malformed; expected base64-encoded data.');
    }

    const payloadGroup = match.groups?.payload;
    if (payloadGroup === undefined) {
      throw new Error('Avatar image data URL is malformed; expected base64-encoded data.');
    }

    const payload = payloadGroup.replace(/\s+/g, '').trim();
    if (!payload) {
      throw new Error('Avatar image data URL is missing image data.');
    }

    return payload;
  }
}<|MERGE_RESOLUTION|>--- conflicted
+++ resolved
@@ -170,18 +170,12 @@
           ],
         },
       ],
-<<<<<<< HEAD
-      text: {
-        format: 'json_schema',
-        schema: RESPONSE_SCHEMA_DEFINITION,
-=======
       response: {
         modalities: ['text'],
         text: {
           format: 'json_schema',
           schema: RESPONSE_SCHEMA_DEFINITION,
         },
->>>>>>> 978d7939
       },
     } as const;
 
