import { EventEmitter } from 'node:events';
import type { IpcMainInvokeEvent } from 'electron';
import type { ConfigSecretKey } from '../src/config/config-manager.js';
import { beforeEach, describe, expect, it, vi } from 'vitest';

type Deferred<T> = {
  promise: Promise<T>;
  resolve: (value: T | PromiseLike<T>) => void;
  reject: (reason?: unknown) => void;
};

function createDeferred<T>(): Deferred<T> {
  let resolve!: Deferred<T>['resolve'];
  let reject!: Deferred<T>['reject'];
  const promise = new Promise<T>((res, rej) => {
    resolve = res;
    reject = rej;
  });
  return { promise, resolve, reject };
}

const dotenvConfigMock = vi.fn();

vi.mock('dotenv', () => ({
  default: { config: dotenvConfigMock },
}));

const mockLogger = {
  info: vi.fn(),
  warn: vi.fn(),
  error: vi.fn(),
  debug: vi.fn(),
};

const initializeLoggerMock = vi.fn(() => ({ logger: mockLogger }));
vi.mock('../src/logging/logger.js', () => ({ initializeLogger: initializeLoggerMock }));

const diagnosticsTrackWindowMock = vi.fn();
const diagnosticsDisposeMock = vi.fn();
const createAppDiagnosticsMock = vi.fn(() => ({
  trackWindow: diagnosticsTrackWindowMock,
  dispose: diagnosticsDisposeMock,
}));

vi.mock('../src/logging/app-diagnostics.js', () => ({
  createAppDiagnostics: createAppDiagnosticsMock,
}));

const loadMock = vi.fn();
const getConfigMock = vi.fn();
const getRendererConfigMock = vi.fn();
const getSecretMock = vi.fn();
const setSecretMock = vi.fn();
const testSecretMock = vi.fn();
const setAudioDevicePreferencesMock = vi.fn();
const loadPreferencesMock = vi.fn();
const savePreferencesMock = vi.fn();

const ConfigManagerMock = vi.fn(() => ({
  load: loadMock,
  getConfig: getConfigMock,
  getRendererConfig: getRendererConfigMock,
  getSecret: getSecretMock,
  setSecret: setSecretMock,
  testSecret: testSecretMock,
  setAudioDevicePreferences: setAudioDevicePreferencesMock,
}));

class ConfigValidationErrorMock extends Error {
  constructor(message: string) {
    super(message);
    this.name = 'ConfigValidationError';
  }
}

vi.mock('../src/config/config-manager.js', () => ({
  ConfigManager: ConfigManagerMock,
  ConfigValidationError: ConfigValidationErrorMock,
}));

vi.mock('../src/config/keytar-secret-store.js', () => ({
  KeytarSecretStore: vi.fn(),
}));

vi.mock('../src/config/secret-store.js', () => ({
  InMemorySecretStore: vi.fn(),
}));

const FilePreferencesStoreMock = vi.fn(() => ({
  load: loadPreferencesMock,
  save: savePreferencesMock,
}));

vi.mock('../src/config/preferences-store.js', () => ({
  FilePreferencesStore: FilePreferencesStoreMock,
}));

const createSessionMock = vi.fn();
const appendMessageMock = vi.fn();
const listSessionsMock = vi.fn();
const listMessagesMock = vi.fn();
const getSessionWithMessagesMock = vi.fn();
const deleteSessionMock = vi.fn();
const deleteMessagesMock = vi.fn();
const setValueMock = vi.fn();
const getValueMock = vi.fn();
const deleteValueMock = vi.fn();
const getAvatarDisplayModeMock = vi.fn();
const setAvatarDisplayModeMock = vi.fn();
const exportDataMock = vi.fn();
const importDataMock = vi.fn();
const memoryStoreDisposeMock = vi.fn();

const MemoryStoreMock = vi.fn(() => ({
  createSession: createSessionMock,
  appendMessage: appendMessageMock,
  listSessions: listSessionsMock,
  listMessages: listMessagesMock,
  getSessionWithMessages: getSessionWithMessagesMock,
  deleteSession: deleteSessionMock,
  deleteMessages: deleteMessagesMock,
  setValue: setValueMock,
  getValue: getValueMock,
  deleteValue: deleteValueMock,
  getAvatarDisplayMode: getAvatarDisplayModeMock,
  setAvatarDisplayMode: setAvatarDisplayModeMock,
  exportData: exportDataMock,
  importData: importDataMock,
  dispose: memoryStoreDisposeMock,
}));

vi.mock('../src/memory/index.js', () => ({
  MemoryStore: MemoryStoreMock,
}));

class AvatarFaceServiceDouble {
  listFaces = vi.fn().mockResolvedValue([]);
  getActiveFace = vi.fn().mockResolvedValue(null);
  setActiveFace = vi.fn().mockResolvedValue(null);
  generateFace = vi.fn().mockResolvedValue({ generationId: 'gen-1', candidates: [] });
  applyGeneratedFace = vi.fn().mockResolvedValue({ faceId: 'face-123' });
  uploadFace = vi.fn().mockResolvedValue({ faceId: 'face-123' });
  deleteFace = vi.fn().mockResolvedValue(undefined);
  constructor(public readonly options: unknown) {}
}

const avatarFaceServiceInstances: AvatarFaceServiceDouble[] = [];
const createAvatarFaceServiceInstance = (options: unknown) => {
  const instance = new AvatarFaceServiceDouble(options);
  avatarFaceServiceInstances.push(instance);
  return instance;
};
const AvatarFaceServiceMock = vi.fn(createAvatarFaceServiceInstance);

vi.mock('../src/avatar/avatar-face-service.js', () => ({
  AvatarFaceService: AvatarFaceServiceMock,
}));

const resolvePreloadScriptPathMock = vi.fn();
const resolveRendererEntryPointMock = vi.fn();

class RuntimeResourceNotFoundErrorDouble extends Error {
  constructor(message: string, public readonly attempted: string[]) {
    super(message);
    this.name = 'RuntimeResourceNotFoundError';
  }
}

vi.mock('../src/runtime-paths.js', () => ({
  resolvePreloadScriptPath: resolvePreloadScriptPathMock,
  resolveRendererEntryPoint: resolveRendererEntryPointMock,
  RuntimeResourceNotFoundError: RuntimeResourceNotFoundErrorDouble,
}));

class WakeWordServiceDouble extends EventEmitter {
  start = vi.fn();
  dispose = vi.fn().mockResolvedValue(undefined);
  constructor(public readonly options: unknown) {
    super();
  }
}

const wakeWordServiceInstances: WakeWordServiceDouble[] = [];
const createWakeWordServiceInstance = (options: unknown) => {
  const instance = new WakeWordServiceDouble(options);
  wakeWordServiceInstances.push(instance);
  return instance;
};
const WakeWordServiceMock = vi.fn(createWakeWordServiceInstance);

vi.mock('../src/wake-word/wake-word-service.js', () => ({
  WakeWordService: WakeWordServiceMock,
}));

class CrashGuardDouble {
  watch = vi.fn();
  notifyAppQuitting = vi.fn();
  constructor(public readonly options: unknown) {}
}

const crashGuardInstances: CrashGuardDouble[] = [];
const createCrashGuardInstance = (options: unknown) => {
  const instance = new CrashGuardDouble(options);
  crashGuardInstances.push(instance);
  return instance;
};
const CrashGuardMock = vi.fn(createCrashGuardInstance);

vi.mock('../src/crash-guard.js', () => ({
  CrashGuard: CrashGuardMock,
}));

interface MockBrowserWindow extends EventEmitter {
  loadFile: ReturnType<typeof vi.fn>;
  isDestroyed: ReturnType<typeof vi.fn>;
  isMinimized: ReturnType<typeof vi.fn>;
  restore: ReturnType<typeof vi.fn>;
  focus: ReturnType<typeof vi.fn>;
  destroy: ReturnType<typeof vi.fn>;
  webContents: EventEmitter & { send: ReturnType<typeof vi.fn> };
}

const createdWindows: MockBrowserWindow[] = [];
let getAllWindowsResult: MockBrowserWindow[] = createdWindows;

const BrowserWindowMock = vi.fn(() => {
  const windowEmitter = new EventEmitter() as MockBrowserWindow;
  const webContents = new EventEmitter() as MockBrowserWindow['webContents'];
  webContents.send = vi.fn();
  windowEmitter.webContents = webContents;
  windowEmitter.loadFile = vi.fn(() => Promise.resolve());
  windowEmitter.isDestroyed = vi.fn(() => false);
  windowEmitter.isMinimized = vi.fn(() => false);
  windowEmitter.restore = vi.fn();
  windowEmitter.focus = vi.fn();
  windowEmitter.destroy = vi.fn();
  createdWindows.push(windowEmitter);
  return windowEmitter;
});

BrowserWindowMock.getAllWindows = vi.fn(() => getAllWindowsResult);

const dialogMock = { showErrorBox: vi.fn() };
const ipcMainMock = {
  handle: vi.fn(),
  on: vi.fn(),
};

const appEmitter = Object.assign(new EventEmitter(), {
  whenReady: vi.fn<[], Promise<void>>(),
  requestSingleInstanceLock: vi.fn(() => true),
  quit: vi.fn(),
  getPath: vi.fn(() => '/tmp/aiembodied-test'),
  isPackaged: false,
});

const trayDestroyMock = vi.fn();
const TrayMock = vi.fn(() => ({ destroy: trayDestroyMock }));

const nativeImageMock = {
  createFromDataURL: vi.fn(() => ({ isEmpty: () => false })),
  createEmpty: vi.fn(() => ({ isEmpty: () => true })),
};

const menuBuildFromTemplateMock = vi.fn(() => ({}));

vi.mock('electron', () => ({
  app: appEmitter,
  BrowserWindow: BrowserWindowMock,
  dialog: dialogMock,
  ipcMain: ipcMainMock,
  Tray: TrayMock,
  Menu: { buildFromTemplate: menuBuildFromTemplateMock },
  nativeImage: nativeImageMock,
}));

class AvatarModelServiceDouble {
  listModels = vi.fn().mockResolvedValue([]);
  getActiveModel = vi.fn().mockResolvedValue(null);
  setActiveModel = vi.fn().mockResolvedValue(null);
  uploadModel = vi.fn().mockResolvedValue({ model: { id: 'vrm-uploaded' } });
  deleteModel = vi.fn().mockResolvedValue(undefined);
  loadModelBinary = vi.fn().mockResolvedValue(new ArrayBuffer(0));

  constructor(public readonly options: unknown) {}
}

const avatarModelServiceInstances: AvatarModelServiceDouble[] = [];
const createAvatarModelServiceInstance = (options: unknown) => {
  const instance = new AvatarModelServiceDouble(options);
  avatarModelServiceInstances.push(instance);
  return instance;
};

const AvatarModelServiceMock = vi.fn(createAvatarModelServiceInstance);

vi.mock('../src/avatar/avatar-model-service.js', () => ({
  AvatarModelService: AvatarModelServiceMock,
}));

class AvatarAnimationServiceDouble {
  listAnimations = vi.fn().mockResolvedValue([]);
  uploadAnimation = vi.fn().mockResolvedValue({ animation: { id: 'vrma-uploaded' } });
  deleteAnimation = vi.fn().mockResolvedValue(undefined);
  loadAnimationBinary = vi.fn().mockResolvedValue(new ArrayBuffer(0));

  constructor(public readonly options: unknown) {}
}

const avatarAnimationServiceInstances: AvatarAnimationServiceDouble[] = [];
const createAvatarAnimationServiceInstance = (options: unknown) => {
  const instance = new AvatarAnimationServiceDouble(options);
  avatarAnimationServiceInstances.push(instance);
  return instance;
};

const AvatarAnimationServiceMock = vi.fn(createAvatarAnimationServiceInstance);

vi.mock('../src/avatar/avatar-animation-service.js', () => ({
  AvatarAnimationService: AvatarAnimationServiceMock,
}));

class VrmaGenerationServiceDouble {
  generateAnimation = vi.fn().mockResolvedValue({ animation: { id: 'vrma-generated' } });

  constructor(public readonly options: unknown) {}
}

const vrmaGenerationServiceInstances: VrmaGenerationServiceDouble[] = [];
const createVrmaGenerationServiceInstance = (options: unknown) => {
  const instance = new VrmaGenerationServiceDouble(options);
  vrmaGenerationServiceInstances.push(instance);
  return instance;
};

const VrmaGenerationServiceMock = vi.fn(createVrmaGenerationServiceInstance);

vi.mock('../src/avatar/vrma-generation-service.js', () => ({
  VrmaGenerationService: VrmaGenerationServiceMock,
}));

const autoLaunchSyncMock = vi.fn<[], Promise<boolean>>();
const autoLaunchIsEnabledMock = vi.fn<[], Promise<boolean>>();

const AutoLaunchManagerMock = vi.fn(() => ({
  sync: autoLaunchSyncMock,
  isEnabled: autoLaunchIsEnabledMock,
}));

const createDevTrayDestroyMock = vi.fn();
const createDevTrayMock = vi.fn(() =>
  Promise.resolve({ destroy: createDevTrayDestroyMock } as unknown as ReturnType<typeof TrayMock>),
);

vi.mock('../src/lifecycle/auto-launch.js', () => ({
  AutoLaunchManager: AutoLaunchManagerMock,
}));

vi.mock('../src/lifecycle/dev-tray.js', () => ({
  createDevTray: createDevTrayMock,
}));

const flushPromises = async () => {
  await Promise.resolve();
  await Promise.resolve();
};

async function waitForExpect(assertion: () => void, timeoutMs = 250): Promise<void> {
  const deadline = Date.now() + timeoutMs;
  let lastError: unknown;
  while (Date.now() <= deadline) {
    try {
      assertion();
      return;
    } catch (error) {
      lastError = error;
      await new Promise((resolve) => setTimeout(resolve, 0));
    }
  }

  throw lastError ?? new Error('waitForExpect timed out');
}

describe('main process bootstrap', () => {
  let whenReadyDeferred: Deferred<void>;

  beforeEach(() => {
    vi.resetModules();
    process.env.NODE_ENV = 'test';

    dotenvConfigMock.mockClear();
    initializeLoggerMock.mockClear();
    createAppDiagnosticsMock.mockClear();
    diagnosticsTrackWindowMock.mockReset();
    diagnosticsDisposeMock.mockReset();
    createAppDiagnosticsMock.mockImplementation(() => ({
      trackWindow: diagnosticsTrackWindowMock,
      dispose: diagnosticsDisposeMock,
    }));

    loadMock.mockReset();
    getConfigMock.mockReset();
    getRendererConfigMock.mockReset();
    getSecretMock.mockReset();
    setSecretMock.mockReset();
    testSecretMock.mockReset();
    setAudioDevicePreferencesMock.mockReset();
    loadPreferencesMock.mockReset();
    savePreferencesMock.mockReset();
    FilePreferencesStoreMock.mockReset();
    ConfigManagerMock.mockClear();

    WakeWordServiceMock.mockReset();
    WakeWordServiceMock.mockImplementation(createWakeWordServiceInstance);
    wakeWordServiceInstances.length = 0;

    AvatarFaceServiceMock.mockReset();
    AvatarFaceServiceMock.mockImplementation(createAvatarFaceServiceInstance);
    avatarFaceServiceInstances.length = 0;

    AvatarModelServiceMock.mockReset();
    AvatarModelServiceMock.mockImplementation(createAvatarModelServiceInstance);
    avatarModelServiceInstances.length = 0;

    AvatarAnimationServiceMock.mockReset();
    AvatarAnimationServiceMock.mockImplementation(createAvatarAnimationServiceInstance);
    avatarAnimationServiceInstances.length = 0;

    VrmaGenerationServiceMock.mockReset();
    VrmaGenerationServiceMock.mockImplementation(createVrmaGenerationServiceInstance);
    vrmaGenerationServiceInstances.length = 0;

    CrashGuardMock.mockReset();
    CrashGuardMock.mockImplementation(createCrashGuardInstance);
    crashGuardInstances.length = 0;

    resolvePreloadScriptPathMock.mockReset();
    resolveRendererEntryPointMock.mockReset();
    resolvePreloadScriptPathMock.mockReturnValue({
      path: '/tmp/aiembodied-test/preload.js',
      attempted: ['/tmp/aiembodied-test/preload.js'],
      usedIndex: 0,
    });
    resolveRendererEntryPointMock.mockReturnValue({
      path: '/tmp/aiembodied-test/renderer/index.html',
      attempted: ['/tmp/aiembodied-test/renderer/index.html'],
      usedIndex: 0,
    });

    createdWindows.length = 0;
    getAllWindowsResult = createdWindows;
    BrowserWindowMock.mockClear();
    (BrowserWindowMock.getAllWindows as ReturnType<typeof vi.fn>).mockClear();

    dialogMock.showErrorBox.mockReset();
    ipcMainMock.handle.mockReset();
    ipcMainMock.on.mockReset();

    appEmitter.removeAllListeners();
    appEmitter.whenReady.mockReset();
    appEmitter.requestSingleInstanceLock.mockReset();
    appEmitter.quit.mockReset();
    appEmitter.getPath.mockReset();
    appEmitter.getPath.mockImplementation((name: string) =>
      name === 'exe' ? '/tmp/aiembodied-test/app.exe' : '/tmp/aiembodied-test',
    );
    appEmitter.isPackaged = false;

    whenReadyDeferred = createDeferred<void>();
    appEmitter.whenReady.mockImplementation(() => whenReadyDeferred.promise);
    appEmitter.requestSingleInstanceLock.mockReturnValue(true);

    mockLogger.info.mockReset();
    mockLogger.warn.mockReset();
    mockLogger.error.mockReset();
    mockLogger.debug.mockReset();

    MemoryStoreMock.mockClear();
    createSessionMock.mockReset();
    appendMessageMock.mockReset();
    listSessionsMock.mockReset();
    listMessagesMock.mockReset();
    getSessionWithMessagesMock.mockReset();
    deleteSessionMock.mockReset();
    deleteMessagesMock.mockReset();
    setValueMock.mockReset();
    getValueMock.mockReset();
    deleteValueMock.mockReset();
    getAvatarDisplayModeMock.mockReset();
    setAvatarDisplayModeMock.mockReset();
    getAvatarDisplayModeMock.mockReturnValue(null);
    exportDataMock.mockReset();
    importDataMock.mockReset();
    memoryStoreDisposeMock.mockReset();
    listSessionsMock.mockReturnValue([]);
    listMessagesMock.mockReturnValue([]);
    getSessionWithMessagesMock.mockReturnValue(null);
    getValueMock.mockReturnValue(null);

    AutoLaunchManagerMock.mockClear();
    autoLaunchSyncMock.mockReset();
    autoLaunchIsEnabledMock.mockReset();
    autoLaunchSyncMock.mockResolvedValue(false);
    autoLaunchIsEnabledMock.mockResolvedValue(false);

    createDevTrayMock.mockClear();
    createDevTrayDestroyMock.mockReset();
    createDevTrayMock.mockImplementation(() =>
      Promise.resolve({ destroy: createDevTrayDestroyMock } as unknown as ReturnType<typeof TrayMock>),
    );

    TrayMock.mockClear();
    trayDestroyMock.mockReset();
    nativeImageMock.createFromDataURL.mockClear();
    nativeImageMock.createEmpty.mockClear();
    menuBuildFromTemplateMock.mockClear();
  });

  it('quits when another instance already holds the lock', async () => {
    appEmitter.requestSingleInstanceLock.mockReturnValue(false);

    const config = {
      realtimeApiKey: 'rt-key',
      featureFlags: {},
      wakeWord: {
        accessKey: 'access',
        keywordPath: 'keyword.ppn',
        keywordLabel: 'Porcupine',
        sensitivity: 0.6,
        minConfidence: 0.4,
        cooldownMs: 750,
      },
      metrics: {
        enabled: false,
        host: '127.0.0.1',
        port: 9477,
        path: '/metrics',
      },
    } as const;

    loadMock.mockResolvedValue(config);
    getConfigMock.mockReturnValue(config);

    await import('../src/main.js');

    expect(appEmitter.requestSingleInstanceLock).toHaveBeenCalledTimes(1);
    expect(mockLogger.warn).toHaveBeenCalledWith(
      'Another instance of aiembodied is already running. Quitting.',
    );
    expect(appEmitter.quit).toHaveBeenCalledTimes(1);

    whenReadyDeferred.resolve();
    await whenReadyDeferred.promise;
    await flushPromises();
  });

  it('initializes wake word service, ipc handlers, and window lifecycle on ready', async () => {
    const baseConfig = {
      realtimeApiKey: 'rt-key',
      audioInputDeviceId: undefined,
      audioOutputDeviceId: undefined,
      featureFlags: {},
      wakeWord: {
        accessKey: 'access',
        keywordPath: 'keyword.ppn',
        keywordLabel: 'Porcupine',
        sensitivity: 0.5,
        minConfidence: 0.6,
        cooldownMs: 900,
        deviceIndex: 1,
        modelPath: '/path/to/model',
      },
      metrics: {
        enabled: false,
        host: '127.0.0.1',
        port: 9477,
        path: '/metrics',
      },
    } as const;

    let currentConfig = { ...baseConfig };

    loadMock.mockResolvedValue(baseConfig);
    getConfigMock.mockImplementation(() => currentConfig);
    getRendererConfigMock.mockReturnValue({ hasRealtimeApiKey: true });
    setAudioDevicePreferencesMock.mockImplementation(async () => ({ hasRealtimeApiKey: true }));
    setSecretMock.mockImplementation(async (_key: string, value: string) => {
      currentConfig = { ...currentConfig, realtimeApiKey: value };
      return { hasRealtimeApiKey: true };
    });
    testSecretMock.mockResolvedValue({ ok: true });

    const serviceReady = createDeferred<void>();
    WakeWordServiceMock.mockImplementation((options: unknown) => {
      const instance = createWakeWordServiceInstance(options);
      serviceReady.resolve();
      return instance;
    });

    await import('../src/main.js');

    expect(dotenvConfigMock).toHaveBeenCalledTimes(1);
    const envConfigCall = dotenvConfigMock.mock.calls[0]?.[0];
    expect(typeof envConfigCall?.path).toBe('string');
    const normalizedEnvPath = (envConfigCall?.path as string).replace(/\\/g, '/');
    expect(/^(?:\/[\s\S]*|[A-Za-z]:\/)/.test(normalizedEnvPath)).toBe(true);
    expect(normalizedEnvPath).toMatch(/\/\.env$/);

    whenReadyDeferred.resolve();
    await whenReadyDeferred.promise;
    await flushPromises();
    await serviceReady.promise;

    expect(loadMock).toHaveBeenCalledTimes(1);
    expect(AutoLaunchManagerMock).toHaveBeenCalledWith({
      logger: mockLogger,
      appName: 'AI Embodied Assistant',
      appPath: '/tmp/aiembodied-test/app.exe',
    });
    expect(autoLaunchSyncMock).toHaveBeenCalledWith(false);
    expect(createDevTrayMock).toHaveBeenCalledTimes(1);
    expect(WakeWordServiceMock).toHaveBeenCalledTimes(1);
    expect(WakeWordServiceMock.mock.calls[0][0]).toMatchObject({
      logger: mockLogger,
      cooldownMs: baseConfig.wakeWord.cooldownMs,
      minConfidence: baseConfig.wakeWord.minConfidence,
    });

    const wakeWordService = wakeWordServiceInstances[0];
    expect(wakeWordService.start).toHaveBeenCalledWith({
      accessKey: baseConfig.wakeWord.accessKey,
      keywordPath: baseConfig.wakeWord.keywordPath,
      keywordLabel: baseConfig.wakeWord.keywordLabel,
      sensitivity: baseConfig.wakeWord.sensitivity,
      modelPath: baseConfig.wakeWord.modelPath,
      deviceIndex: baseConfig.wakeWord.deviceIndex,
    });

    expect(BrowserWindowMock).toHaveBeenCalledTimes(1);
    expect(BrowserWindowMock.mock.calls[0]?.[0]).toMatchObject({
      webPreferences: expect.objectContaining({
        preload: '/tmp/aiembodied-test/preload.js',
      }),
    });
    const mainWindow = createdWindows[0];
    expect(diagnosticsTrackWindowMock).toHaveBeenCalledWith(mainWindow);
    expect(mainWindow.loadFile).toHaveBeenCalledWith('/tmp/aiembodied-test/renderer/index.html');

    expect(crashGuardInstances).toHaveLength(1);
    expect(crashGuardInstances[0].watch).toHaveBeenCalledWith(mainWindow);

    expect(ipcMainMock.on).toHaveBeenCalledWith('diagnostics:preload-log', expect.any(Function));
    const diagnosticsHandler = ipcMainMock.on.mock.calls.find((call) => call[0] === 'diagnostics:preload-log')?.[1];
    expect(typeof diagnosticsHandler).toBe('function');
    diagnosticsHandler?.({}, { level: 'warn', message: 'preload warning', meta: { context: 'preload' }, ts: 1700000000 });
    expect(mockLogger.warn).toHaveBeenCalledWith('preload warning', {
      from: 'preload',
      context: 'preload',
      ts: 1700000000,
    });

<<<<<<< HEAD
    expect(ipcMainMock.handle).toHaveBeenCalledTimes(29);
=======
//     expect(ipcMainMock.handle).toHaveBeenCalledTimes(28);
>>>>>>> 21dc4046
    const handleEntries = new Map(ipcMainMock.handle.mock.calls.map(([channel, handler]) => [channel, handler]));

    expect(mockLogger.info).toHaveBeenCalledWith('Avatar face service initialized.', {
      reason: 'startup',
    });
    expect(mockLogger.info).toHaveBeenCalledWith('VRMA generation service initialized.', {
      reason: 'startup',
    });

    const expectedConfigChannels = [
      'config:get',
      'config:get-secret',
      'config:set-secret',
      'config:test-secret',
      'config:set-audio-devices',
    ];
    expect(mockLogger.info).toHaveBeenCalledWith(
      'Initializing configuration bridge IPC handlers.',
      expect.objectContaining({ channels: expectedConfigChannels }),
    );
    expect(mockLogger.info).toHaveBeenCalledWith(
      'Configuration bridge IPC handlers registered.',
      expect.objectContaining({ channels: expectedConfigChannels }),
    );

    const configHandler = handleEntries.get('config:get');
    expect(typeof configHandler).toBe('function');
    await expect(configHandler?.({} as unknown as IpcMainInvokeEvent)).resolves.toEqual({
      hasRealtimeApiKey: true,
    });

    const secretHandler = handleEntries.get('config:get-secret');
    expect(typeof secretHandler).toBe('function');
    getSecretMock.mockResolvedValueOnce('secret');
    await expect(secretHandler?.({}, 'realtimeApiKey')).resolves.toBe('secret');
    expect(getSecretMock).toHaveBeenCalledWith('realtimeApiKey');

    const setSecretHandler = handleEntries.get('config:set-secret');
    expect(typeof setSecretHandler).toBe('function');
    await expect(setSecretHandler?.({}, { key: 'realtimeApiKey', value: 'next-key' })).resolves.toEqual({
      hasRealtimeApiKey: true,
    });
    expect(setSecretMock).toHaveBeenCalledWith('realtimeApiKey', 'next-key');

    expect(mockLogger.info).toHaveBeenCalledWith('Avatar face service initialized.', {
      reason: 'secret-update',
    });
    expect(mockLogger.info).toHaveBeenCalledWith('VRMA generation service initialized.', {
      reason: 'secret-update',
    });

    expect(avatarFaceServiceInstances).toHaveLength(2);
    expect(vrmaGenerationServiceInstances).toHaveLength(2);

    const avatarServiceOptionsList = avatarFaceServiceInstances.map(
      (instance) => instance.options as Record<string, unknown>,
    );

    for (const options of avatarServiceOptionsList) {
      expect(options).toMatchObject({
        client: expect.objectContaining({
          responses: expect.objectContaining({
            create: expect.any(Function),
          }),
        }),
        logger: mockLogger,
      });

      expect(options).not.toHaveProperty('apiKey');
      expect(options).not.toHaveProperty('endpoint');
      expect(options).not.toHaveProperty('fetch');
    }

    const testSecretHandler = handleEntries.get('config:test-secret');
    expect(typeof testSecretHandler).toBe('function');
    await expect(testSecretHandler?.({}, 'wakeWordAccessKey')).resolves.toEqual({ ok: true });
    expect(testSecretMock).toHaveBeenCalledWith('wakeWordAccessKey');

    const deviceHandler = handleEntries.get('config:set-audio-devices');
    expect(typeof deviceHandler).toBe('function');
    await deviceHandler?.({}, { audioInputDeviceId: 'mic', audioOutputDeviceId: 'spk' });
    expect(setAudioDevicePreferencesMock).toHaveBeenCalledWith({
      audioInputDeviceId: 'mic',
      audioOutputDeviceId: 'spk',
    });

    expect(typeof handleEntries.get('realtime:mint-ephemeral-token')).toBe('function');

    expect(typeof handleEntries.get('conversation:get-history')).toBe('function');
    expect(typeof handleEntries.get('conversation:append-message')).toBe('function');
    const metricsHandler = handleEntries.get('metrics:observe-latency');
    expect(typeof metricsHandler).toBe('function');
    const metricsResult = metricsHandler?.({}, { metric: 'wake_to_capture_ms', valueMs: 100 });
    expect(metricsResult).toBe(false);

    const avatarService = avatarFaceServiceInstances[avatarFaceServiceInstances.length - 1];
    expect(avatarService).toBeDefined();

    const listFacesHandler = handleEntries.get('avatar:list-faces');
    expect(typeof listFacesHandler).toBe('function');
    await expect(listFacesHandler?.({})).resolves.toEqual([]);
    expect(avatarService?.listFaces).toHaveBeenCalledTimes(1);

    const getActiveHandler = handleEntries.get('avatar:get-active-face');
    expect(typeof getActiveHandler).toBe('function');
    await expect(getActiveHandler?.({})).resolves.toBeNull();
    expect(avatarService?.getActiveFace).toHaveBeenCalledTimes(1);

    const setActiveHandler = handleEntries.get('avatar:set-active-face');
    expect(typeof setActiveHandler).toBe('function');
    await expect(setActiveHandler?.({}, 'face-1')).resolves.toBeNull();
    expect(avatarService?.setActiveFace).toHaveBeenCalledWith('face-1');

    const generateHandler = handleEntries.get('avatar:generate-face');
    expect(typeof generateHandler).toBe('function');
    await expect(generateHandler?.({}, { name: 'Friendly', imageDataUrl: 'data:' })).resolves.toEqual({ generationId: 'gen-1', candidates: expect.any(Array) });
    expect(avatarService?.generateFace).toHaveBeenCalledWith({ name: 'Friendly', imageDataUrl: 'data:' });

    const deleteHandler = handleEntries.get('avatar:delete-face');
    expect(typeof deleteHandler).toBe('function');
    await expect(deleteHandler?.({}, 'face-1')).resolves.toBe(true);
    expect(avatarService?.deleteFace).toHaveBeenCalledWith('face-1');

    const avatarModelService = avatarModelServiceInstances[avatarModelServiceInstances.length - 1];
    expect(avatarModelService).toBeDefined();
    expect(avatarModelService?.options).toMatchObject({
      logger: mockLogger,
      modelsDirectory: expect.stringContaining('vrm-models'),
    });

    const listModelsHandler = handleEntries.get('avatar-model:list');
    expect(typeof listModelsHandler).toBe('function');
    await expect(listModelsHandler?.({})).resolves.toEqual([]);
    expect(avatarModelService?.listModels).toHaveBeenCalledTimes(1);

    const getActiveModelHandler = handleEntries.get('avatar-model:get-active');
    expect(typeof getActiveModelHandler).toBe('function');
    await expect(getActiveModelHandler?.({})).resolves.toBeNull();
    expect(avatarModelService?.getActiveModel).toHaveBeenCalledTimes(1);

    const setActiveModelHandler = handleEntries.get('avatar-model:set-active');
    expect(typeof setActiveModelHandler).toBe('function');
    await expect(setActiveModelHandler?.({}, 'vrm-2')).resolves.toBeNull();
    expect(avatarModelService?.setActiveModel).toHaveBeenCalledWith('vrm-2');

    const uploadModelHandler = handleEntries.get('avatar-model:upload');
    expect(typeof uploadModelHandler).toBe('function');
    await expect(
      uploadModelHandler?.({}, { fileName: 'model.vrm', data: 'AAAA' }),
    ).resolves.toEqual({ model: { id: 'vrm-uploaded' } });
    expect(avatarModelService?.uploadModel).toHaveBeenCalledWith({ fileName: 'model.vrm', data: 'AAAA' });

    const deleteModelHandler = handleEntries.get('avatar-model:delete');
    expect(typeof deleteModelHandler).toBe('function');
    await expect(deleteModelHandler?.({}, 'vrm-3')).resolves.toBe(true);
    expect(avatarModelService?.deleteModel).toHaveBeenCalledWith('vrm-3');

    const loadModelBinaryHandler = handleEntries.get('avatar-model:load');
    expect(typeof loadModelBinaryHandler).toBe('function');
    await expect(loadModelBinaryHandler?.({}, 'vrm-4')).resolves.toBeInstanceOf(ArrayBuffer);
    expect(avatarModelService?.loadModelBinary).toHaveBeenCalledWith('vrm-4');

    const avatarAnimationService = avatarAnimationServiceInstances[avatarAnimationServiceInstances.length - 1];
    expect(avatarAnimationService).toBeDefined();
    expect(avatarAnimationService?.options).toMatchObject({
      logger: mockLogger,
      animationsDirectory: expect.stringContaining('vrma-animations'),
    });

    const vrmaGenerationService = vrmaGenerationServiceInstances[vrmaGenerationServiceInstances.length - 1];
    expect(vrmaGenerationService).toBeDefined();
    expect(vrmaGenerationService?.options).toMatchObject({
      logger: mockLogger,
      animationService: avatarAnimationService,
      client: expect.objectContaining({
        responses: expect.objectContaining({
          create: expect.any(Function),
        }),
      }),
    });

    const listAnimationsHandler = handleEntries.get('avatar-animation:list');
    expect(typeof listAnimationsHandler).toBe('function');
    await expect(listAnimationsHandler?.({})).resolves.toEqual([]);
    expect(avatarAnimationService?.listAnimations).toHaveBeenCalledTimes(1);

    const uploadAnimationHandler = handleEntries.get('avatar-animation:upload');
    expect(typeof uploadAnimationHandler).toBe('function');
    await expect(
      uploadAnimationHandler?.({}, { fileName: 'idle.vrma', data: 'AAAA' }),
    ).resolves.toEqual({ animation: { id: 'vrma-uploaded' } });
    expect(avatarAnimationService?.uploadAnimation).toHaveBeenCalledWith({ fileName: 'idle.vrma', data: 'AAAA' });

    const generateAnimationHandler = handleEntries.get('avatar-animation:generate');
    expect(typeof generateAnimationHandler).toBe('function');
    await expect(generateAnimationHandler?.({}, { prompt: 'Wave hello' })).resolves.toEqual({ animation: { id: 'vrma-generated' } });
    expect(vrmaGenerationServiceInstances[vrmaGenerationServiceInstances.length - 1]?.generateAnimation).toHaveBeenCalledWith({ prompt: 'Wave hello' });

    const deleteAnimationHandler = handleEntries.get('avatar-animation:delete');
    expect(typeof deleteAnimationHandler).toBe('function');
    await expect(deleteAnimationHandler?.({}, 'vrma-1')).resolves.toBe(true);
    expect(avatarAnimationService?.deleteAnimation).toHaveBeenCalledWith('vrma-1');

    const loadAnimationBinaryHandler = handleEntries.get('avatar-animation:load');
    expect(typeof loadAnimationBinaryHandler).toBe('function');
    await expect(loadAnimationBinaryHandler?.({}, 'vrma-2')).resolves.toBeInstanceOf(ArrayBuffer);
    expect(avatarAnimationService?.loadAnimationBinary).toHaveBeenCalledWith('vrma-2');

    getAvatarDisplayModeMock.mockReturnValueOnce('vrm');
    const getDisplayModeHandler = handleEntries.get('avatar:get-display-mode');
    expect(typeof getDisplayModeHandler).toBe('function');
    await expect(getDisplayModeHandler?.({})).resolves.toBe('vrm');

    const setDisplayModeHandler = handleEntries.get('avatar:set-display-mode');
    expect(typeof setDisplayModeHandler).toBe('function');
    await expect(setDisplayModeHandler?.({}, 'sprites')).resolves.toBeNull();
    expect(setAvatarDisplayModeMock).toHaveBeenCalledWith('sprites');

    const triggerBehaviorHandler = handleEntries.get('avatar:trigger-behavior');
    expect(typeof triggerBehaviorHandler).toBe('function');
    await expect(triggerBehaviorHandler?.({}, 'greet_face')).resolves.toBe(true);
    expect(
      mockLogger.info.mock.calls.some(
        ([message, meta]) => message === 'Avatar behavior cue requested.' && (meta as { cue?: string })?.cue === 'greet_face',
      ),
    ).toBe(true);
    expect(
      mainWindow.webContents.send.mock.calls.some(
        ([channel, payload]) => channel === 'camera:detection' && (payload as { cue?: string })?.cue === 'greet_face',
      ),
    ).toBe(true);

    const cameraEmitHandler = handleEntries.get('camera:emit-detection');
    expect(typeof cameraEmitHandler).toBe('function');
    await expect(cameraEmitHandler?.({}, { cue: 'greet_face', confidence: 0.5 })).resolves.toBe(true);
    expect(
      mainWindow.webContents.send.mock.calls.filter((call) => call[0] === 'camera:detection').length,
    ).toBeGreaterThanOrEqual(2);

    const wakePayload = { keywordLabel: 'Porcupine', confidence: 0.92, timestamp: Date.now() };
    wakeWordService.emit('wake', wakePayload);
    const createdSessionId = createSessionMock.mock.calls[0]?.[0]?.id;
    expect(createdSessionId).toBeDefined();
    expect(setValueMock).toHaveBeenCalledWith('conversation:currentSessionId', createdSessionId);
    expect(setValueMock).toHaveBeenCalledWith('conversation:lastSessionId', createdSessionId);
    expect(mainWindow.webContents.send).toHaveBeenCalledWith(
      'conversation:session-started',
      expect.objectContaining({ id: createdSessionId }),
    );
    expect(mainWindow.webContents.send).toHaveBeenCalledWith(
      'wake-word:event',
      expect.objectContaining({
        keywordLabel: wakePayload.keywordLabel,
        confidence: wakePayload.confidence,
        sessionId: createdSessionId,
      }),
    );

    const wakeError = new Error('worker failed');
    wakeWordService.emit('error', wakeError);
    expect(mockLogger.error).toHaveBeenCalledWith('Wake word service error', {
      message: wakeError.message,
      stack: wakeError.stack,
    });

    wakeWordService.emit('ready', { keywordLabel: 'Porcupine', frameLength: 512, sampleRate: 16000 });
    expect(mockLogger.info).toHaveBeenCalledWith('Wake word service ready', {
      keywordLabel: 'Porcupine',
      frameLength: 512,
      sampleRate: 16000,
    });

    mainWindow.emit('ready-to-show');
    expect(mockLogger.info).toHaveBeenCalledWith('Main window ready to show.');

    mainWindow.emit('closed');
    expect(createdWindows[0].isDestroyed()).toBe(false);

    appEmitter.emit('second-instance');
    expect(mockLogger.warn).toHaveBeenLastCalledWith(
      'Main window missing on second-instance event. Relaunching.',
    );
    expect(BrowserWindowMock).toHaveBeenCalledTimes(2);

    const replacementWindow = createdWindows[1];
    expect(diagnosticsTrackWindowMock).toHaveBeenCalledWith(replacementWindow);
    replacementWindow.isDestroyed.mockReturnValue(false);
    replacementWindow.isMinimized.mockReturnValue(true);
    appEmitter.emit('second-instance');
    expect(replacementWindow.restore).toHaveBeenCalledTimes(1);
    expect(replacementWindow.focus).toHaveBeenCalledTimes(1);

    replacementWindow.isMinimized.mockReturnValue(false);
    appEmitter.emit('second-instance');
    expect(replacementWindow.restore).toHaveBeenCalledTimes(1);
    expect(replacementWindow.focus).toHaveBeenCalledTimes(2);

    getAllWindowsResult = [];
    appEmitter.emit('activate');
    expect(BrowserWindowMock).toHaveBeenCalledTimes(3);

    const activationWindow = createdWindows[2];
    expect(diagnosticsTrackWindowMock).toHaveBeenCalledWith(activationWindow);

    appEmitter.emit('before-quit');
    expect(crashGuardInstances[0].notifyAppQuitting).toHaveBeenCalledTimes(1);
    expect(diagnosticsDisposeMock).toHaveBeenCalledTimes(1);
    expect(wakeWordService.dispose).toHaveBeenCalledTimes(1);
    await expect(wakeWordService.dispose.mock.results[0].value).resolves.toBeUndefined();
    expect(memoryStoreDisposeMock).toHaveBeenCalledTimes(1);
    expect(createDevTrayDestroyMock).toHaveBeenCalledTimes(1);

    appEmitter.emit('window-all-closed');
    expect(appEmitter.quit).toHaveBeenCalledTimes(1);
  });

  it('initializes the avatar face service when the realtime key is added after startup', async () => {
    const baseConfig = {
      realtimeApiKey: '',
      audioInputDeviceId: undefined,
      audioOutputDeviceId: undefined,
      featureFlags: {},
      wakeWord: {
        accessKey: 'access',
        keywordPath: 'keyword.ppn',
        keywordLabel: 'Porcupine',
        sensitivity: 0.5,
        minConfidence: 0.6,
        cooldownMs: 900,
        deviceIndex: 1,
        modelPath: '/path/to/model',
      },
      metrics: {
        enabled: false,
        host: '127.0.0.1',
        port: 9477,
        path: '/metrics',
      },
    } as const;

    let currentConfig = { ...baseConfig };

    loadMock.mockResolvedValue(baseConfig);
    getConfigMock.mockImplementation(() => currentConfig);
    getRendererConfigMock.mockImplementation(() => ({
      hasRealtimeApiKey: Boolean(currentConfig.realtimeApiKey),
    }));
    setSecretMock.mockImplementation(async (_key: string, value: string) => {
      currentConfig = { ...currentConfig, realtimeApiKey: value };
      return { hasRealtimeApiKey: Boolean(currentConfig.realtimeApiKey) };
    });
    setAudioDevicePreferencesMock.mockImplementation(async () => ({
      hasRealtimeApiKey: Boolean(currentConfig.realtimeApiKey),
    }));
    testSecretMock.mockResolvedValue({ ok: true });

    await import('../src/main.js');

    whenReadyDeferred.resolve();
    await whenReadyDeferred.promise;
    await flushPromises();

    expect(avatarFaceServiceInstances).toHaveLength(0);
    await waitForExpect(() => {
      expect(mockLogger.warn).toHaveBeenCalledWith(
        'Realtime API key unavailable; avatar face uploads disabled.',
      );
    });

    let handleEntries: Map<string, unknown>;
    await waitForExpect(() => {
      handleEntries = new Map(ipcMainMock.handle.mock.calls.map(([channel, handler]) => [channel, handler]));
      const setSecretHandler = handleEntries.get('config:set-secret');
      expect(typeof setSecretHandler).toBe('function');
    });

    const setSecretHandler = handleEntries.get('config:set-secret') as
      | ((event: unknown, payload: { key: ConfigSecretKey; value: string }) => Promise<unknown>)
      | undefined;
    await expect(setSecretHandler?.({}, { key: 'realtimeApiKey', value: 'fresh-key' })).resolves.toEqual({
      hasRealtimeApiKey: true,
    });

    expect(avatarFaceServiceInstances).toHaveLength(1);
    expect(mockLogger.info).toHaveBeenCalledWith('Avatar face service initialized.', {
      reason: 'secret-update',
    });

    const listFacesHandler = handleEntries.get('avatar:list-faces');
    expect(typeof listFacesHandler).toBe('function');
    await expect(listFacesHandler?.({})).resolves.toEqual([]);
  });

  it('surfaces configuration validation failures to the user', async () => {
    const { ConfigValidationError } = await import('../src/config/config-manager.js');
    const error = new ConfigValidationError('invalid config');
    loadMock.mockRejectedValue(error);

    await import('../src/main.js');

    whenReadyDeferred.resolve();
    await flushPromises();

    await waitForExpect(() => {
      expect(mockLogger.error).toHaveBeenCalledWith('Configuration validation failed', {
        message: error.message,
      });
    });
    await waitForExpect(() => {
      expect(dialogMock.showErrorBox).toHaveBeenCalledWith('Configuration Error', error.message);
    });
    await waitForExpect(() => {
      expect(appEmitter.quit).toHaveBeenCalledTimes(1);
    });
  });

  it('surfaces preload resolution failures and aborts window creation', async () => {
    const attempted = ['/missing/preload.js'];
    resolvePreloadScriptPathMock.mockImplementationOnce(() => {
      throw new RuntimeResourceNotFoundErrorDouble('Unable to locate preload bundle.', attempted);
    });

    const baseConfig = {
      realtimeApiKey: 'rt-key',
      audioInputDeviceId: undefined,
      audioOutputDeviceId: undefined,
      featureFlags: {},
      wakeWord: {
        accessKey: 'access',
        keywordPath: 'keyword.ppn',
        keywordLabel: 'Porcupine',
        sensitivity: 0.5,
        minConfidence: 0.6,
        cooldownMs: 900,
      },
      metrics: {
        enabled: false,
        host: '127.0.0.1',
        port: 9477,
        path: '/metrics',
      },
    } as const;

    loadMock.mockResolvedValue(baseConfig);
    getConfigMock.mockReturnValue(baseConfig);
    getRendererConfigMock.mockReturnValue({ hasRealtimeApiKey: true });
    setAudioDevicePreferencesMock.mockResolvedValue({ hasRealtimeApiKey: true });
    setSecretMock.mockResolvedValue({ hasRealtimeApiKey: true });
    testSecretMock.mockResolvedValue({ ok: true });

    await import('../src/main.js');

    whenReadyDeferred.resolve();
    await whenReadyDeferred.promise;
    await flushPromises();

    await waitForExpect(() => {
      expect(mockLogger.error).toHaveBeenCalledWith('Failed to resolve renderer resources.', {
        message: 'Unable to locate preload bundle.',
        attempted,
      });
    });

    await waitForExpect(() => {
      expect(mockLogger.error).toHaveBeenCalledWith('Failed to create main window.', {
        message: 'Unable to locate preload bundle.',
      });
    });
    await waitForExpect(() => {
      expect(dialogMock.showErrorBox).toHaveBeenCalledWith(
        'Window Creation Error',
        'Unable to locate preload bundle.',
      );
    });
    expect(BrowserWindowMock).not.toHaveBeenCalled();
    expect(appEmitter.quit).toHaveBeenCalledTimes(1);
  });

  it('logs and surfaces configuration bridge registration failures', async () => {
    const registrationError = new Error('Duplicate handler registration');
    ipcMainMock.handle.mockImplementationOnce(() => {
      throw registrationError;
    });

    const config = {
      realtimeApiKey: 'rt-key',
      audioInputDeviceId: undefined,
      audioOutputDeviceId: undefined,
      featureFlags: {},
      wakeWord: {
        accessKey: 'access',
        keywordPath: 'keyword.ppn',
        keywordLabel: 'Porcupine',
        sensitivity: 0.5,
        minConfidence: 0.6,
        cooldownMs: 900,
        deviceIndex: 1,
        modelPath: '/path/to/model',
      },
      metrics: {
        enabled: false,
        host: '127.0.0.1',
        port: 9477,
        path: '/metrics',
      },
    } as const;

    loadMock.mockResolvedValue(config);
    getConfigMock.mockReturnValue(config);
    getRendererConfigMock.mockReturnValue({ hasRealtimeApiKey: true });

    await import('../src/main.js');

    whenReadyDeferred.resolve();
    await whenReadyDeferred.promise;
    await flushPromises();

    const expectedConfigChannels = [
      'config:get',
      'config:get-secret',
      'config:set-secret',
      'config:test-secret',
      'config:set-audio-devices',
    ];

    await waitForExpect(() => {
      expect(mockLogger.info).toHaveBeenCalledWith(
        'Initializing configuration bridge IPC handlers.',
        expect.objectContaining({ channels: expectedConfigChannels }),
      );
    });

    await waitForExpect(() => {
      expect(mockLogger.error).toHaveBeenCalledWith(
        'Failed to register configuration IPC handler.',
        expect.objectContaining({
          channel: 'config:get',
          message: registrationError.message,
        }),
      );
    });

    await waitForExpect(() => {
      expect(mockLogger.error).toHaveBeenCalledWith(
        'Failed to register IPC handlers',
        expect.objectContaining({ message: registrationError.message }),
      );
    });

    await waitForExpect(() => {
      expect(dialogMock.showErrorBox).toHaveBeenCalledWith('IPC Error', registrationError.message);
    });

    await waitForExpect(() => {
      expect(appEmitter.quit).toHaveBeenCalledTimes(1);
    });

    expect(mockLogger.info).not.toHaveBeenCalledWith(
      'Configuration bridge IPC handlers registered.',
      expect.objectContaining({ channels: expectedConfigChannels }),
    );
  });
});<|MERGE_RESOLUTION|>--- conflicted
+++ resolved
@@ -659,11 +659,7 @@
       ts: 1700000000,
     });
 
-<<<<<<< HEAD
     expect(ipcMainMock.handle).toHaveBeenCalledTimes(29);
-=======
-//     expect(ipcMainMock.handle).toHaveBeenCalledTimes(28);
->>>>>>> 21dc4046
     const handleEntries = new Map(ipcMainMock.handle.mock.calls.map(([channel, handler]) => [channel, handler]));
 
     expect(mockLogger.info).toHaveBeenCalledWith('Avatar face service initialized.', {
