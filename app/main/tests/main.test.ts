import { EventEmitter } from 'node:events';
import type { IpcMainInvokeEvent } from 'electron';
import { beforeEach, describe, expect, it, vi } from 'vitest';

type Deferred<T> = {
  promise: Promise<T>;
  resolve: (value: T | PromiseLike<T>) => void;
  reject: (reason?: unknown) => void;
};

function createDeferred<T>(): Deferred<T> {
  let resolve!: Deferred<T>['resolve'];
  let reject!: Deferred<T>['reject'];
  const promise = new Promise<T>((res, rej) => {
    resolve = res;
    reject = rej;
  });
  return { promise, resolve, reject };
}

const dotenvConfigMock = vi.fn();

vi.mock('dotenv', () => ({
  default: { config: dotenvConfigMock },
}));

const mockLogger = {
  info: vi.fn(),
  warn: vi.fn(),
  error: vi.fn(),
  debug: vi.fn(),
};

const initializeLoggerMock = vi.fn(() => ({ logger: mockLogger }));
vi.mock('../src/logging/logger.js', () => ({ initializeLogger: initializeLoggerMock }));

const diagnosticsTrackWindowMock = vi.fn();
const diagnosticsDisposeMock = vi.fn();
const createAppDiagnosticsMock = vi.fn(() => ({
  trackWindow: diagnosticsTrackWindowMock,
  dispose: diagnosticsDisposeMock,
}));

vi.mock('../src/logging/app-diagnostics.js', () => ({
  createAppDiagnostics: createAppDiagnosticsMock,
}));

const loadMock = vi.fn();
const getConfigMock = vi.fn();
const getRendererConfigMock = vi.fn();
const getSecretMock = vi.fn();
const setSecretMock = vi.fn();
const testSecretMock = vi.fn();
const setAudioDevicePreferencesMock = vi.fn();
const loadPreferencesMock = vi.fn();
const savePreferencesMock = vi.fn();

const ConfigManagerMock = vi.fn(() => ({
  load: loadMock,
  getConfig: getConfigMock,
  getRendererConfig: getRendererConfigMock,
  getSecret: getSecretMock,
  setSecret: setSecretMock,
  testSecret: testSecretMock,
  setAudioDevicePreferences: setAudioDevicePreferencesMock,
}));

class ConfigValidationErrorMock extends Error {
  constructor(message: string) {
    super(message);
    this.name = 'ConfigValidationError';
  }
}

vi.mock('../src/config/config-manager.js', () => ({
  ConfigManager: ConfigManagerMock,
  ConfigValidationError: ConfigValidationErrorMock,
}));

vi.mock('../src/config/keytar-secret-store.js', () => ({
  KeytarSecretStore: vi.fn(),
}));

vi.mock('../src/config/secret-store.js', () => ({
  InMemorySecretStore: vi.fn(),
}));

const FilePreferencesStoreMock = vi.fn(() => ({
  load: loadPreferencesMock,
  save: savePreferencesMock,
}));

vi.mock('../src/config/preferences-store.js', () => ({
  FilePreferencesStore: FilePreferencesStoreMock,
}));

const createSessionMock = vi.fn();
const appendMessageMock = vi.fn();
const listSessionsMock = vi.fn();
const listMessagesMock = vi.fn();
const getSessionWithMessagesMock = vi.fn();
const deleteSessionMock = vi.fn();
const deleteMessagesMock = vi.fn();
const setValueMock = vi.fn();
const getValueMock = vi.fn();
const deleteValueMock = vi.fn();
const getAvatarDisplayModeMock = vi.fn();
const setAvatarDisplayModeMock = vi.fn();
const exportDataMock = vi.fn();
const importDataMock = vi.fn();
const memoryStoreDisposeMock = vi.fn();

const MemoryStoreMock = vi.fn(() => ({
  createSession: createSessionMock,
  appendMessage: appendMessageMock,
  listSessions: listSessionsMock,
  listMessages: listMessagesMock,
  getSessionWithMessages: getSessionWithMessagesMock,
  deleteSession: deleteSessionMock,
  deleteMessages: deleteMessagesMock,
  setValue: setValueMock,
  getValue: getValueMock,
  deleteValue: deleteValueMock,
  getAvatarDisplayMode: getAvatarDisplayModeMock,
  setAvatarDisplayMode: setAvatarDisplayModeMock,
  exportData: exportDataMock,
  importData: importDataMock,
  dispose: memoryStoreDisposeMock,
}));

vi.mock('../src/memory/index.js', () => ({
  MemoryStore: MemoryStoreMock,
}));

class AvatarFaceServiceDouble {
  listFaces = vi.fn().mockResolvedValue([]);
  getActiveFace = vi.fn().mockResolvedValue(null);
  setActiveFace = vi.fn().mockResolvedValue(null);
  generateFace = vi.fn().mockResolvedValue({ generationId: 'gen-1', candidates: [] });
  applyGeneratedFace = vi.fn().mockResolvedValue({ faceId: 'face-123' });
  uploadFace = vi.fn().mockResolvedValue({ faceId: 'face-123' });
  deleteFace = vi.fn().mockResolvedValue(undefined);
  constructor(public readonly options: unknown) {}
}

const avatarFaceServiceInstances: AvatarFaceServiceDouble[] = [];
const createAvatarFaceServiceInstance = (options: unknown) => {
  const instance = new AvatarFaceServiceDouble(options);
  avatarFaceServiceInstances.push(instance);
  return instance;
};
const AvatarFaceServiceMock = vi.fn(createAvatarFaceServiceInstance);

vi.mock('../src/avatar/avatar-face-service.js', () => ({
  AvatarFaceService: AvatarFaceServiceMock,
}));

const resolvePreloadScriptPathMock = vi.fn();
const resolveRendererEntryPointMock = vi.fn();

class RuntimeResourceNotFoundErrorDouble extends Error {
  constructor(message: string, public readonly attempted: string[]) {
    super(message);
    this.name = 'RuntimeResourceNotFoundError';
  }
}

vi.mock('../src/runtime-paths.js', () => ({
  resolvePreloadScriptPath: resolvePreloadScriptPathMock,
  resolveRendererEntryPoint: resolveRendererEntryPointMock,
  RuntimeResourceNotFoundError: RuntimeResourceNotFoundErrorDouble,
}));

class WakeWordServiceDouble extends EventEmitter {
  start = vi.fn();
  dispose = vi.fn().mockResolvedValue(undefined);
  constructor(public readonly options: unknown) {
    super();
  }
}

const wakeWordServiceInstances: WakeWordServiceDouble[] = [];
const createWakeWordServiceInstance = (options: unknown) => {
  const instance = new WakeWordServiceDouble(options);
  wakeWordServiceInstances.push(instance);
  return instance;
};
const WakeWordServiceMock = vi.fn(createWakeWordServiceInstance);

vi.mock('../src/wake-word/wake-word-service.js', () => ({
  WakeWordService: WakeWordServiceMock,
}));

class CrashGuardDouble {
  watch = vi.fn();
  notifyAppQuitting = vi.fn();
  constructor(public readonly options: unknown) {}
}

const crashGuardInstances: CrashGuardDouble[] = [];
const createCrashGuardInstance = (options: unknown) => {
  const instance = new CrashGuardDouble(options);
  crashGuardInstances.push(instance);
  return instance;
};
const CrashGuardMock = vi.fn(createCrashGuardInstance);

vi.mock('../src/crash-guard.js', () => ({
  CrashGuard: CrashGuardMock,
}));

interface MockBrowserWindow extends EventEmitter {
  loadFile: ReturnType<typeof vi.fn>;
  isDestroyed: ReturnType<typeof vi.fn>;
  isMinimized: ReturnType<typeof vi.fn>;
  restore: ReturnType<typeof vi.fn>;
  focus: ReturnType<typeof vi.fn>;
  destroy: ReturnType<typeof vi.fn>;
  webContents: EventEmitter & { send: ReturnType<typeof vi.fn> };
}

const createdWindows: MockBrowserWindow[] = [];
let getAllWindowsResult: MockBrowserWindow[] = createdWindows;

const BrowserWindowMock = vi.fn(() => {
  const windowEmitter = new EventEmitter() as MockBrowserWindow;
  const webContents = new EventEmitter() as MockBrowserWindow['webContents'];
  webContents.send = vi.fn();
  windowEmitter.webContents = webContents;
  windowEmitter.loadFile = vi.fn(() => Promise.resolve());
  windowEmitter.isDestroyed = vi.fn(() => false);
  windowEmitter.isMinimized = vi.fn(() => false);
  windowEmitter.restore = vi.fn();
  windowEmitter.focus = vi.fn();
  windowEmitter.destroy = vi.fn();
  createdWindows.push(windowEmitter);
  return windowEmitter;
});

BrowserWindowMock.getAllWindows = vi.fn(() => getAllWindowsResult);

const dialogMock = { showErrorBox: vi.fn() };
const ipcMainMock = {
  handle: vi.fn(),
  on: vi.fn(),
};

const appEmitter = Object.assign(new EventEmitter(), {
  whenReady: vi.fn<[], Promise<void>>(),
  requestSingleInstanceLock: vi.fn(() => true),
  quit: vi.fn(),
  getPath: vi.fn(() => '/tmp/aiembodied-test'),
  isPackaged: false,
});

const trayDestroyMock = vi.fn();
const TrayMock = vi.fn(() => ({ destroy: trayDestroyMock }));

const nativeImageMock = {
  createFromDataURL: vi.fn(() => ({ isEmpty: () => false })),
  createEmpty: vi.fn(() => ({ isEmpty: () => true })),
};

const menuBuildFromTemplateMock = vi.fn(() => ({}));

vi.mock('electron', () => ({
  app: appEmitter,
  BrowserWindow: BrowserWindowMock,
  dialog: dialogMock,
  ipcMain: ipcMainMock,
  Tray: TrayMock,
  Menu: { buildFromTemplate: menuBuildFromTemplateMock },
  nativeImage: nativeImageMock,
}));

class AvatarModelServiceDouble {
  listModels = vi.fn().mockResolvedValue([]);
  getActiveModel = vi.fn().mockResolvedValue(null);
  setActiveModel = vi.fn().mockResolvedValue(null);
  uploadModel = vi.fn().mockResolvedValue({ model: { id: 'vrm-uploaded' } });
  deleteModel = vi.fn().mockResolvedValue(undefined);
  loadModelBinary = vi.fn().mockResolvedValue(new ArrayBuffer(0));

  constructor(public readonly options: unknown) {}
}

const avatarModelServiceInstances: AvatarModelServiceDouble[] = [];
const createAvatarModelServiceInstance = (options: unknown) => {
  const instance = new AvatarModelServiceDouble(options);
  avatarModelServiceInstances.push(instance);
  return instance;
};

const AvatarModelServiceMock = vi.fn(createAvatarModelServiceInstance);

vi.mock('../src/avatar/avatar-model-service.js', () => ({
  AvatarModelService: AvatarModelServiceMock,
}));

class AvatarAnimationServiceDouble {
  listAnimations = vi.fn().mockResolvedValue([]);
  uploadAnimation = vi.fn().mockResolvedValue({ animation: { id: 'vrma-uploaded' } });
  deleteAnimation = vi.fn().mockResolvedValue(undefined);
  loadAnimationBinary = vi.fn().mockResolvedValue(new ArrayBuffer(0));

  constructor(public readonly options: unknown) {}
}

const avatarAnimationServiceInstances: AvatarAnimationServiceDouble[] = [];
const createAvatarAnimationServiceInstance = (options: unknown) => {
  const instance = new AvatarAnimationServiceDouble(options);
  avatarAnimationServiceInstances.push(instance);
  return instance;
};

const AvatarAnimationServiceMock = vi.fn(createAvatarAnimationServiceInstance);

vi.mock('../src/avatar/avatar-animation-service.js', () => ({
  AvatarAnimationService: AvatarAnimationServiceMock,
}));

const autoLaunchSyncMock = vi.fn<[], Promise<boolean>>();
const autoLaunchIsEnabledMock = vi.fn<[], Promise<boolean>>();

const AutoLaunchManagerMock = vi.fn(() => ({
  sync: autoLaunchSyncMock,
  isEnabled: autoLaunchIsEnabledMock,
}));

const createDevTrayDestroyMock = vi.fn();
const createDevTrayMock = vi.fn(() =>
  Promise.resolve({ destroy: createDevTrayDestroyMock } as unknown as ReturnType<typeof TrayMock>),
);

vi.mock('../src/lifecycle/auto-launch.js', () => ({
  AutoLaunchManager: AutoLaunchManagerMock,
}));

vi.mock('../src/lifecycle/dev-tray.js', () => ({
  createDevTray: createDevTrayMock,
}));

const flushPromises = async () => {
  await Promise.resolve();
  await Promise.resolve();
};

async function waitForExpect(assertion: () => void, timeoutMs = 250): Promise<void> {
  const deadline = Date.now() + timeoutMs;
  let lastError: unknown;
  while (Date.now() <= deadline) {
    try {
      assertion();
      return;
    } catch (error) {
      lastError = error;
      await new Promise((resolve) => setTimeout(resolve, 0));
    }
  }

  throw lastError ?? new Error('waitForExpect timed out');
}

describe('main process bootstrap', () => {
  let whenReadyDeferred: Deferred<void>;

  beforeEach(() => {
    vi.resetModules();
    process.env.NODE_ENV = 'test';

    dotenvConfigMock.mockClear();
    initializeLoggerMock.mockClear();
    createAppDiagnosticsMock.mockClear();
    diagnosticsTrackWindowMock.mockReset();
    diagnosticsDisposeMock.mockReset();
    createAppDiagnosticsMock.mockImplementation(() => ({
      trackWindow: diagnosticsTrackWindowMock,
      dispose: diagnosticsDisposeMock,
    }));

    loadMock.mockReset();
    getConfigMock.mockReset();
    getRendererConfigMock.mockReset();
    getSecretMock.mockReset();
    setSecretMock.mockReset();
    testSecretMock.mockReset();
    setAudioDevicePreferencesMock.mockReset();
    loadPreferencesMock.mockReset();
    savePreferencesMock.mockReset();
    FilePreferencesStoreMock.mockReset();
    ConfigManagerMock.mockClear();

    WakeWordServiceMock.mockReset();
    WakeWordServiceMock.mockImplementation(createWakeWordServiceInstance);
    wakeWordServiceInstances.length = 0;

    AvatarFaceServiceMock.mockReset();
    AvatarFaceServiceMock.mockImplementation(createAvatarFaceServiceInstance);
    avatarFaceServiceInstances.length = 0;

    AvatarModelServiceMock.mockReset();
    AvatarModelServiceMock.mockImplementation(createAvatarModelServiceInstance);
    avatarModelServiceInstances.length = 0;

    AvatarAnimationServiceMock.mockReset();
    AvatarAnimationServiceMock.mockImplementation(createAvatarAnimationServiceInstance);
    avatarAnimationServiceInstances.length = 0;

    CrashGuardMock.mockReset();
    CrashGuardMock.mockImplementation(createCrashGuardInstance);
    crashGuardInstances.length = 0;

    resolvePreloadScriptPathMock.mockReset();
    resolveRendererEntryPointMock.mockReset();
    resolvePreloadScriptPathMock.mockReturnValue({
      path: '/tmp/aiembodied-test/preload.js',
      attempted: ['/tmp/aiembodied-test/preload.js'],
      usedIndex: 0,
    });
    resolveRendererEntryPointMock.mockReturnValue({
      path: '/tmp/aiembodied-test/renderer/index.html',
      attempted: ['/tmp/aiembodied-test/renderer/index.html'],
      usedIndex: 0,
    });

    createdWindows.length = 0;
    getAllWindowsResult = createdWindows;
    BrowserWindowMock.mockClear();
    (BrowserWindowMock.getAllWindows as ReturnType<typeof vi.fn>).mockClear();

    dialogMock.showErrorBox.mockReset();
    ipcMainMock.handle.mockReset();
    ipcMainMock.on.mockReset();

    appEmitter.removeAllListeners();
    appEmitter.whenReady.mockReset();
    appEmitter.requestSingleInstanceLock.mockReset();
    appEmitter.quit.mockReset();
    appEmitter.getPath.mockReset();
    appEmitter.getPath.mockImplementation((name: string) =>
      name === 'exe' ? '/tmp/aiembodied-test/app.exe' : '/tmp/aiembodied-test',
    );
    appEmitter.isPackaged = false;

    whenReadyDeferred = createDeferred<void>();
    appEmitter.whenReady.mockImplementation(() => whenReadyDeferred.promise);
    appEmitter.requestSingleInstanceLock.mockReturnValue(true);

    mockLogger.info.mockReset();
    mockLogger.warn.mockReset();
    mockLogger.error.mockReset();
    mockLogger.debug.mockReset();

    MemoryStoreMock.mockClear();
    createSessionMock.mockReset();
    appendMessageMock.mockReset();
    listSessionsMock.mockReset();
    listMessagesMock.mockReset();
    getSessionWithMessagesMock.mockReset();
    deleteSessionMock.mockReset();
    deleteMessagesMock.mockReset();
    setValueMock.mockReset();
    getValueMock.mockReset();
    deleteValueMock.mockReset();
    getAvatarDisplayModeMock.mockReset();
    setAvatarDisplayModeMock.mockReset();
    getAvatarDisplayModeMock.mockReturnValue(null);
    exportDataMock.mockReset();
    importDataMock.mockReset();
    memoryStoreDisposeMock.mockReset();
    listSessionsMock.mockReturnValue([]);
    listMessagesMock.mockReturnValue([]);
    getSessionWithMessagesMock.mockReturnValue(null);
    getValueMock.mockReturnValue(null);

    AutoLaunchManagerMock.mockClear();
    autoLaunchSyncMock.mockReset();
    autoLaunchIsEnabledMock.mockReset();
    autoLaunchSyncMock.mockResolvedValue(false);
    autoLaunchIsEnabledMock.mockResolvedValue(false);

    createDevTrayMock.mockClear();
    createDevTrayDestroyMock.mockReset();
    createDevTrayMock.mockImplementation(() =>
      Promise.resolve({ destroy: createDevTrayDestroyMock } as unknown as ReturnType<typeof TrayMock>),
    );

    TrayMock.mockClear();
    trayDestroyMock.mockReset();
    nativeImageMock.createFromDataURL.mockClear();
    nativeImageMock.createEmpty.mockClear();
    menuBuildFromTemplateMock.mockClear();
  });

  it('quits when another instance already holds the lock', async () => {
    appEmitter.requestSingleInstanceLock.mockReturnValue(false);

    const config = {
      realtimeApiKey: 'rt-key',
      featureFlags: {},
      wakeWord: {
        accessKey: 'access',
        keywordPath: 'keyword.ppn',
        keywordLabel: 'Porcupine',
        sensitivity: 0.6,
        minConfidence: 0.4,
        cooldownMs: 750,
      },
      metrics: {
        enabled: false,
        host: '127.0.0.1',
        port: 9477,
        path: '/metrics',
      },
    } as const;

    loadMock.mockResolvedValue(config);
    getConfigMock.mockReturnValue(config);

    await import('../src/main.js');

    expect(appEmitter.requestSingleInstanceLock).toHaveBeenCalledTimes(1);
    expect(mockLogger.warn).toHaveBeenCalledWith(
      'Another instance of aiembodied is already running. Quitting.',
    );
    expect(appEmitter.quit).toHaveBeenCalledTimes(1);

    whenReadyDeferred.resolve();
    await whenReadyDeferred.promise;
    await flushPromises();
  });

  it('initializes wake word service, ipc handlers, and window lifecycle on ready', async () => {
    const baseConfig = {
      realtimeApiKey: 'rt-key',
      audioInputDeviceId: undefined,
      audioOutputDeviceId: undefined,
      featureFlags: {},
      wakeWord: {
        accessKey: 'access',
        keywordPath: 'keyword.ppn',
        keywordLabel: 'Porcupine',
        sensitivity: 0.5,
        minConfidence: 0.6,
        cooldownMs: 900,
        deviceIndex: 1,
        modelPath: '/path/to/model',
      },
      metrics: {
        enabled: false,
        host: '127.0.0.1',
        port: 9477,
        path: '/metrics',
      },
    } as const;

    let currentConfig = { ...baseConfig };

    loadMock.mockResolvedValue(baseConfig);
    getConfigMock.mockImplementation(() => currentConfig);
    getRendererConfigMock.mockReturnValue({ hasRealtimeApiKey: true });
    setAudioDevicePreferencesMock.mockImplementation(async () => ({ hasRealtimeApiKey: true }));
    setSecretMock.mockImplementation(async (_key: string, value: string) => {
      currentConfig = { ...currentConfig, realtimeApiKey: value };
      return { hasRealtimeApiKey: true };
    });
    testSecretMock.mockResolvedValue({ ok: true });

    const serviceReady = createDeferred<void>();
    WakeWordServiceMock.mockImplementation((options: unknown) => {
      const instance = createWakeWordServiceInstance(options);
      serviceReady.resolve();
      return instance;
    });

    await import('../src/main.js');

    expect(dotenvConfigMock).toHaveBeenCalledTimes(1);
    const envConfigCall = dotenvConfigMock.mock.calls[0]?.[0];
    expect(typeof envConfigCall?.path).toBe('string');
    const normalizedEnvPath = (envConfigCall?.path as string).replace(/\\/g, '/');
    expect(/^(?:\/[\s\S]*|[A-Za-z]:\/)/.test(normalizedEnvPath)).toBe(true);
    expect(normalizedEnvPath).toMatch(/\/\.env$/);

    whenReadyDeferred.resolve();
    await whenReadyDeferred.promise;
    await flushPromises();
    await serviceReady.promise;

    expect(loadMock).toHaveBeenCalledTimes(1);
    expect(AutoLaunchManagerMock).toHaveBeenCalledWith({
      logger: mockLogger,
      appName: 'AI Embodied Assistant',
      appPath: '/tmp/aiembodied-test/app.exe',
    });
    expect(autoLaunchSyncMock).toHaveBeenCalledWith(false);
    expect(createDevTrayMock).toHaveBeenCalledTimes(1);
    expect(WakeWordServiceMock).toHaveBeenCalledTimes(1);
    expect(WakeWordServiceMock.mock.calls[0][0]).toMatchObject({
      logger: mockLogger,
      cooldownMs: baseConfig.wakeWord.cooldownMs,
      minConfidence: baseConfig.wakeWord.minConfidence,
    });

    const wakeWordService = wakeWordServiceInstances[0];
    expect(wakeWordService.start).toHaveBeenCalledWith({
      accessKey: baseConfig.wakeWord.accessKey,
      keywordPath: baseConfig.wakeWord.keywordPath,
      keywordLabel: baseConfig.wakeWord.keywordLabel,
      sensitivity: baseConfig.wakeWord.sensitivity,
      modelPath: baseConfig.wakeWord.modelPath,
      deviceIndex: baseConfig.wakeWord.deviceIndex,
    });

    expect(BrowserWindowMock).toHaveBeenCalledTimes(1);
    expect(BrowserWindowMock.mock.calls[0]?.[0]).toMatchObject({
      webPreferences: expect.objectContaining({
        preload: '/tmp/aiembodied-test/preload.js',
      }),
    });
    const mainWindow = createdWindows[0];
    expect(diagnosticsTrackWindowMock).toHaveBeenCalledWith(mainWindow);
    expect(mainWindow.loadFile).toHaveBeenCalledWith('/tmp/aiembodied-test/renderer/index.html');

    expect(crashGuardInstances).toHaveLength(1);
    expect(crashGuardInstances[0].watch).toHaveBeenCalledWith(mainWindow);

    expect(ipcMainMock.on).toHaveBeenCalledWith('diagnostics:preload-log', expect.any(Function));
    const diagnosticsHandler = ipcMainMock.on.mock.calls.find((call) => call[0] === 'diagnostics:preload-log')?.[1];
    expect(typeof diagnosticsHandler).toBe('function');
    diagnosticsHandler?.({}, { level: 'warn', message: 'preload warning', meta: { context: 'preload' }, ts: 1700000000 });
    expect(mockLogger.warn).toHaveBeenCalledWith('preload warning', {
      from: 'preload',
      context: 'preload',
      ts: 1700000000,
    });

<<<<<<< HEAD
    expect(ipcMainMock.handle).toHaveBeenCalledTimes(25);
=======
    expect(ipcMainMock.handle).toHaveBeenCalledTimes(28);
>>>>>>> df67765e
    const handleEntries = new Map(ipcMainMock.handle.mock.calls.map(([channel, handler]) => [channel, handler]));

    expect(mockLogger.info).toHaveBeenCalledWith('Avatar face service initialized.', {
      reason: 'startup',
    });

    const expectedConfigChannels = [
      'config:get',
      'config:get-secret',
      'config:set-secret',
      'config:test-secret',
      'config:set-audio-devices',
    ];
    expect(mockLogger.info).toHaveBeenCalledWith(
      'Initializing configuration bridge IPC handlers.',
      expect.objectContaining({ channels: expectedConfigChannels }),
    );
    expect(mockLogger.info).toHaveBeenCalledWith(
      'Configuration bridge IPC handlers registered.',
      expect.objectContaining({ channels: expectedConfigChannels }),
    );

    const configHandler = handleEntries.get('config:get');
    expect(typeof configHandler).toBe('function');
    await expect(configHandler?.({} as unknown as IpcMainInvokeEvent)).resolves.toEqual({
      hasRealtimeApiKey: true,
    });

    const secretHandler = handleEntries.get('config:get-secret');
    expect(typeof secretHandler).toBe('function');
    getSecretMock.mockResolvedValueOnce('secret');
    await expect(secretHandler?.({}, 'realtimeApiKey')).resolves.toBe('secret');
    expect(getSecretMock).toHaveBeenCalledWith('realtimeApiKey');

    const setSecretHandler = handleEntries.get('config:set-secret');
    expect(typeof setSecretHandler).toBe('function');
    await expect(setSecretHandler?.({}, { key: 'realtimeApiKey', value: 'next-key' })).resolves.toEqual({
      hasRealtimeApiKey: true,
    });
    expect(setSecretMock).toHaveBeenCalledWith('realtimeApiKey', 'next-key');

    expect(mockLogger.info).toHaveBeenCalledWith('Avatar face service initialized.', {
      reason: 'secret-update',
    });

    expect(avatarFaceServiceInstances).toHaveLength(2);

    const avatarServiceOptionsList = avatarFaceServiceInstances.map(
      (instance) => instance.options as Record<string, unknown>,
    );

    for (const options of avatarServiceOptionsList) {
      expect(options).toMatchObject({
        client: expect.objectContaining({
          responses: expect.objectContaining({
            create: expect.any(Function),
          }),
        }),
        logger: mockLogger,
      });

      expect(options).not.toHaveProperty('apiKey');
      expect(options).not.toHaveProperty('endpoint');
      expect(options).not.toHaveProperty('fetch');
    }

    const testSecretHandler = handleEntries.get('config:test-secret');
    expect(typeof testSecretHandler).toBe('function');
    await expect(testSecretHandler?.({}, 'wakeWordAccessKey')).resolves.toEqual({ ok: true });
    expect(testSecretMock).toHaveBeenCalledWith('wakeWordAccessKey');

    const deviceHandler = handleEntries.get('config:set-audio-devices');
    expect(typeof deviceHandler).toBe('function');
    await deviceHandler?.({}, { audioInputDeviceId: 'mic', audioOutputDeviceId: 'spk' });
    expect(setAudioDevicePreferencesMock).toHaveBeenCalledWith({
      audioInputDeviceId: 'mic',
      audioOutputDeviceId: 'spk',
    });

    expect(typeof handleEntries.get('realtime:mint-ephemeral-token')).toBe('function');

    expect(typeof handleEntries.get('conversation:get-history')).toBe('function');
    expect(typeof handleEntries.get('conversation:append-message')).toBe('function');
    const metricsHandler = handleEntries.get('metrics:observe-latency');
    expect(typeof metricsHandler).toBe('function');
    const metricsResult = metricsHandler?.({}, { metric: 'wake_to_capture_ms', valueMs: 100 });
    expect(metricsResult).toBe(false);

    const avatarService = avatarFaceServiceInstances[avatarFaceServiceInstances.length - 1];
    expect(avatarService).toBeDefined();

    const listFacesHandler = handleEntries.get('avatar:list-faces');
    expect(typeof listFacesHandler).toBe('function');
    await expect(listFacesHandler?.({})).resolves.toEqual([]);
    expect(avatarService?.listFaces).toHaveBeenCalledTimes(1);

    const getActiveHandler = handleEntries.get('avatar:get-active-face');
    expect(typeof getActiveHandler).toBe('function');
    await expect(getActiveHandler?.({})).resolves.toBeNull();
    expect(avatarService?.getActiveFace).toHaveBeenCalledTimes(1);

    const setActiveHandler = handleEntries.get('avatar:set-active-face');
    expect(typeof setActiveHandler).toBe('function');
    await expect(setActiveHandler?.({}, 'face-1')).resolves.toBeNull();
    expect(avatarService?.setActiveFace).toHaveBeenCalledWith('face-1');

    const generateHandler = handleEntries.get('avatar:generate-face');
    expect(typeof generateHandler).toBe('function');
    await expect(generateHandler?.({}, { name: 'Friendly', imageDataUrl: 'data:' })).resolves.toEqual({ generationId: 'gen-1', candidates: expect.any(Array) });
    expect(avatarService?.generateFace).toHaveBeenCalledWith({ name: 'Friendly', imageDataUrl: 'data:' });

    const deleteHandler = handleEntries.get('avatar:delete-face');
    expect(typeof deleteHandler).toBe('function');
    await expect(deleteHandler?.({}, 'face-1')).resolves.toBe(true);
    expect(avatarService?.deleteFace).toHaveBeenCalledWith('face-1');

    const avatarModelService = avatarModelServiceInstances[avatarModelServiceInstances.length - 1];
    expect(avatarModelService).toBeDefined();
    expect(avatarModelService?.options).toMatchObject({
      logger: mockLogger,
      modelsDirectory: expect.stringContaining('vrm-models'),
    });

    const listModelsHandler = handleEntries.get('avatar-model:list');
    expect(typeof listModelsHandler).toBe('function');
    await expect(listModelsHandler?.({})).resolves.toEqual([]);
    expect(avatarModelService?.listModels).toHaveBeenCalledTimes(1);

    const getActiveModelHandler = handleEntries.get('avatar-model:get-active');
    expect(typeof getActiveModelHandler).toBe('function');
    await expect(getActiveModelHandler?.({})).resolves.toBeNull();
    expect(avatarModelService?.getActiveModel).toHaveBeenCalledTimes(1);

    const setActiveModelHandler = handleEntries.get('avatar-model:set-active');
    expect(typeof setActiveModelHandler).toBe('function');
    await expect(setActiveModelHandler?.({}, 'vrm-2')).resolves.toBeNull();
    expect(avatarModelService?.setActiveModel).toHaveBeenCalledWith('vrm-2');

    const uploadModelHandler = handleEntries.get('avatar-model:upload');
    expect(typeof uploadModelHandler).toBe('function');
    await expect(
      uploadModelHandler?.({}, { fileName: 'model.vrm', data: 'AAAA' }),
    ).resolves.toEqual({ model: { id: 'vrm-uploaded' } });
    expect(avatarModelService?.uploadModel).toHaveBeenCalledWith({ fileName: 'model.vrm', data: 'AAAA' });

    const deleteModelHandler = handleEntries.get('avatar-model:delete');
    expect(typeof deleteModelHandler).toBe('function');
    await expect(deleteModelHandler?.({}, 'vrm-3')).resolves.toBe(true);
    expect(avatarModelService?.deleteModel).toHaveBeenCalledWith('vrm-3');

    const loadModelBinaryHandler = handleEntries.get('avatar-model:load');
    expect(typeof loadModelBinaryHandler).toBe('function');
    await expect(loadModelBinaryHandler?.({}, 'vrm-4')).resolves.toBeInstanceOf(ArrayBuffer);
    expect(avatarModelService?.loadModelBinary).toHaveBeenCalledWith('vrm-4');

    const avatarAnimationService = avatarAnimationServiceInstances[avatarAnimationServiceInstances.length - 1];
    expect(avatarAnimationService).toBeDefined();
    expect(avatarAnimationService?.options).toMatchObject({
      logger: mockLogger,
      animationsDirectory: expect.stringContaining('vrma-animations'),
    });

    const listAnimationsHandler = handleEntries.get('avatar-animation:list');
    expect(typeof listAnimationsHandler).toBe('function');
    await expect(listAnimationsHandler?.({})).resolves.toEqual([]);
    expect(avatarAnimationService?.listAnimations).toHaveBeenCalledTimes(1);

    const uploadAnimationHandler = handleEntries.get('avatar-animation:upload');
    expect(typeof uploadAnimationHandler).toBe('function');
    await expect(
      uploadAnimationHandler?.({}, { fileName: 'idle.vrma', data: 'AAAA' }),
    ).resolves.toEqual({ animation: { id: 'vrma-uploaded' } });
    expect(avatarAnimationService?.uploadAnimation).toHaveBeenCalledWith({ fileName: 'idle.vrma', data: 'AAAA' });

    const deleteAnimationHandler = handleEntries.get('avatar-animation:delete');
    expect(typeof deleteAnimationHandler).toBe('function');
    await expect(deleteAnimationHandler?.({}, 'vrma-1')).resolves.toBe(true);
    expect(avatarAnimationService?.deleteAnimation).toHaveBeenCalledWith('vrma-1');

    const loadAnimationBinaryHandler = handleEntries.get('avatar-animation:load');
    expect(typeof loadAnimationBinaryHandler).toBe('function');
    await expect(loadAnimationBinaryHandler?.({}, 'vrma-2')).resolves.toBeInstanceOf(ArrayBuffer);
    expect(avatarAnimationService?.loadAnimationBinary).toHaveBeenCalledWith('vrma-2');

    getAvatarDisplayModeMock.mockReturnValueOnce('vrm');
    const getDisplayModeHandler = handleEntries.get('avatar:get-display-mode');
    expect(typeof getDisplayModeHandler).toBe('function');
    await expect(getDisplayModeHandler?.({})).resolves.toBe('vrm');

    const setDisplayModeHandler = handleEntries.get('avatar:set-display-mode');
    expect(typeof setDisplayModeHandler).toBe('function');
    await expect(setDisplayModeHandler?.({}, 'sprites')).resolves.toBeNull();
    expect(setAvatarDisplayModeMock).toHaveBeenCalledWith('sprites');

    const triggerBehaviorHandler = handleEntries.get('avatar:trigger-behavior');
    expect(typeof triggerBehaviorHandler).toBe('function');
    await expect(triggerBehaviorHandler?.({}, 'greet_face')).resolves.toBe(true);
    expect(
      mockLogger.info.mock.calls.some(
        ([message, meta]) => message === 'Avatar behavior cue requested.' && (meta as { cue?: string })?.cue === 'greet_face',
      ),
    ).toBe(true);
    expect(
      mainWindow.webContents.send.mock.calls.some(
        ([channel, payload]) => channel === 'camera:detection' && (payload as { cue?: string })?.cue === 'greet_face',
      ),
    ).toBe(true);

    const cameraEmitHandler = handleEntries.get('camera:emit-detection');
    expect(typeof cameraEmitHandler).toBe('function');
    await expect(cameraEmitHandler?.({}, { cue: 'greet_face', confidence: 0.5 })).resolves.toBe(true);
    expect(
      mainWindow.webContents.send.mock.calls.filter((call) => call[0] === 'camera:detection').length,
    ).toBeGreaterThanOrEqual(2);

    const wakePayload = { keywordLabel: 'Porcupine', confidence: 0.92, timestamp: Date.now() };
    wakeWordService.emit('wake', wakePayload);
    const createdSessionId = createSessionMock.mock.calls[0]?.[0]?.id;
    expect(createdSessionId).toBeDefined();
    expect(setValueMock).toHaveBeenCalledWith('conversation:currentSessionId', createdSessionId);
    expect(setValueMock).toHaveBeenCalledWith('conversation:lastSessionId', createdSessionId);
    expect(mainWindow.webContents.send).toHaveBeenCalledWith(
      'conversation:session-started',
      expect.objectContaining({ id: createdSessionId }),
    );
    expect(mainWindow.webContents.send).toHaveBeenCalledWith(
      'wake-word:event',
      expect.objectContaining({
        keywordLabel: wakePayload.keywordLabel,
        confidence: wakePayload.confidence,
        sessionId: createdSessionId,
      }),
    );

    const wakeError = new Error('worker failed');
    wakeWordService.emit('error', wakeError);
    expect(mockLogger.error).toHaveBeenCalledWith('Wake word service error', {
      message: wakeError.message,
      stack: wakeError.stack,
    });

    wakeWordService.emit('ready', { keywordLabel: 'Porcupine', frameLength: 512, sampleRate: 16000 });
    expect(mockLogger.info).toHaveBeenCalledWith('Wake word service ready', {
      keywordLabel: 'Porcupine',
      frameLength: 512,
      sampleRate: 16000,
    });

    mainWindow.emit('ready-to-show');
    expect(mockLogger.info).toHaveBeenCalledWith('Main window ready to show.');

    mainWindow.emit('closed');
    expect(createdWindows[0].isDestroyed()).toBe(false);

    appEmitter.emit('second-instance');
    expect(mockLogger.warn).toHaveBeenLastCalledWith(
      'Main window missing on second-instance event. Relaunching.',
    );
    expect(BrowserWindowMock).toHaveBeenCalledTimes(2);

    const replacementWindow = createdWindows[1];
    expect(diagnosticsTrackWindowMock).toHaveBeenCalledWith(replacementWindow);
    replacementWindow.isDestroyed.mockReturnValue(false);
    replacementWindow.isMinimized.mockReturnValue(true);
    appEmitter.emit('second-instance');
    expect(replacementWindow.restore).toHaveBeenCalledTimes(1);
    expect(replacementWindow.focus).toHaveBeenCalledTimes(1);

    replacementWindow.isMinimized.mockReturnValue(false);
    appEmitter.emit('second-instance');
    expect(replacementWindow.restore).toHaveBeenCalledTimes(1);
    expect(replacementWindow.focus).toHaveBeenCalledTimes(2);

    getAllWindowsResult = [];
    appEmitter.emit('activate');
    expect(BrowserWindowMock).toHaveBeenCalledTimes(3);

    const activationWindow = createdWindows[2];
    expect(diagnosticsTrackWindowMock).toHaveBeenCalledWith(activationWindow);

    appEmitter.emit('before-quit');
    expect(crashGuardInstances[0].notifyAppQuitting).toHaveBeenCalledTimes(1);
    expect(diagnosticsDisposeMock).toHaveBeenCalledTimes(1);
    expect(wakeWordService.dispose).toHaveBeenCalledTimes(1);
    await expect(wakeWordService.dispose.mock.results[0].value).resolves.toBeUndefined();
    expect(memoryStoreDisposeMock).toHaveBeenCalledTimes(1);
    expect(createDevTrayDestroyMock).toHaveBeenCalledTimes(1);

    appEmitter.emit('window-all-closed');
    expect(appEmitter.quit).toHaveBeenCalledTimes(1);
  });

  it('initializes the avatar face service when the realtime key is added after startup', async () => {
    const baseConfig = {
      realtimeApiKey: '',
      audioInputDeviceId: undefined,
      audioOutputDeviceId: undefined,
      featureFlags: {},
      wakeWord: {
        accessKey: 'access',
        keywordPath: 'keyword.ppn',
        keywordLabel: 'Porcupine',
        sensitivity: 0.5,
        minConfidence: 0.6,
        cooldownMs: 900,
        deviceIndex: 1,
        modelPath: '/path/to/model',
      },
      metrics: {
        enabled: false,
        host: '127.0.0.1',
        port: 9477,
        path: '/metrics',
      },
    } as const;

    let currentConfig = { ...baseConfig };

    loadMock.mockResolvedValue(baseConfig);
    getConfigMock.mockImplementation(() => currentConfig);
    getRendererConfigMock.mockImplementation(() => ({
      hasRealtimeApiKey: Boolean(currentConfig.realtimeApiKey),
    }));
    setSecretMock.mockImplementation(async (_key: string, value: string) => {
      currentConfig = { ...currentConfig, realtimeApiKey: value };
      return { hasRealtimeApiKey: Boolean(currentConfig.realtimeApiKey) };
    });
    setAudioDevicePreferencesMock.mockImplementation(async () => ({
      hasRealtimeApiKey: Boolean(currentConfig.realtimeApiKey),
    }));
    testSecretMock.mockResolvedValue({ ok: true });

    await import('../src/main.js');

    whenReadyDeferred.resolve();
    await whenReadyDeferred.promise;
    await flushPromises();

    expect(avatarFaceServiceInstances).toHaveLength(0);
    await waitForExpect(() => {
      expect(mockLogger.warn).toHaveBeenCalledWith(
        'Realtime API key unavailable; avatar face uploads disabled.',
      );
    });

    const handleEntries = new Map(ipcMainMock.handle.mock.calls.map(([channel, handler]) => [channel, handler]));

    const setSecretHandler = handleEntries.get('config:set-secret');
    expect(typeof setSecretHandler).toBe('function');
    await expect(setSecretHandler?.({}, { key: 'realtimeApiKey', value: 'fresh-key' })).resolves.toEqual({
      hasRealtimeApiKey: true,
    });

    expect(avatarFaceServiceInstances).toHaveLength(1);
    expect(mockLogger.info).toHaveBeenCalledWith('Avatar face service initialized.', {
      reason: 'secret-update',
    });

    const listFacesHandler = handleEntries.get('avatar:list-faces');
    expect(typeof listFacesHandler).toBe('function');
    await expect(listFacesHandler?.({})).resolves.toEqual([]);
  });

  it('surfaces configuration validation failures to the user', async () => {
    const { ConfigValidationError } = await import('../src/config/config-manager.js');
    const error = new ConfigValidationError('invalid config');
    loadMock.mockRejectedValue(error);

    await import('../src/main.js');

    whenReadyDeferred.resolve();
    await flushPromises();

    await waitForExpect(() => {
      expect(mockLogger.error).toHaveBeenCalledWith('Configuration validation failed', {
        message: error.message,
      });
    });
    await waitForExpect(() => {
      expect(dialogMock.showErrorBox).toHaveBeenCalledWith('Configuration Error', error.message);
    });
    await waitForExpect(() => {
      expect(appEmitter.quit).toHaveBeenCalledTimes(1);
    });
  });

  it('surfaces preload resolution failures and aborts window creation', async () => {
    const attempted = ['/missing/preload.js'];
    resolvePreloadScriptPathMock.mockImplementationOnce(() => {
      throw new RuntimeResourceNotFoundErrorDouble('Unable to locate preload bundle.', attempted);
    });

    const baseConfig = {
      realtimeApiKey: 'rt-key',
      audioInputDeviceId: undefined,
      audioOutputDeviceId: undefined,
      featureFlags: {},
      wakeWord: {
        accessKey: 'access',
        keywordPath: 'keyword.ppn',
        keywordLabel: 'Porcupine',
        sensitivity: 0.5,
        minConfidence: 0.6,
        cooldownMs: 900,
      },
      metrics: {
        enabled: false,
        host: '127.0.0.1',
        port: 9477,
        path: '/metrics',
      },
    } as const;

    loadMock.mockResolvedValue(baseConfig);
    getConfigMock.mockReturnValue(baseConfig);
    getRendererConfigMock.mockReturnValue({ hasRealtimeApiKey: true });
    setAudioDevicePreferencesMock.mockResolvedValue({ hasRealtimeApiKey: true });
    setSecretMock.mockResolvedValue({ hasRealtimeApiKey: true });
    testSecretMock.mockResolvedValue({ ok: true });

    await import('../src/main.js');

    whenReadyDeferred.resolve();
    await whenReadyDeferred.promise;
    await flushPromises();

    await waitForExpect(() => {
      expect(mockLogger.error).toHaveBeenCalledWith('Failed to resolve renderer resources.', {
        message: 'Unable to locate preload bundle.',
        attempted,
      });
    });

    await waitForExpect(() => {
      expect(mockLogger.error).toHaveBeenCalledWith('Failed to create main window.', {
        message: 'Unable to locate preload bundle.',
      });
    });
    await waitForExpect(() => {
      expect(dialogMock.showErrorBox).toHaveBeenCalledWith(
        'Window Creation Error',
        'Unable to locate preload bundle.',
      );
    });
    expect(BrowserWindowMock).not.toHaveBeenCalled();
    expect(appEmitter.quit).toHaveBeenCalledTimes(1);
  });

  it('logs and surfaces configuration bridge registration failures', async () => {
    const registrationError = new Error('Duplicate handler registration');
    ipcMainMock.handle.mockImplementationOnce(() => {
      throw registrationError;
    });

    const config = {
      realtimeApiKey: 'rt-key',
      audioInputDeviceId: undefined,
      audioOutputDeviceId: undefined,
      featureFlags: {},
      wakeWord: {
        accessKey: 'access',
        keywordPath: 'keyword.ppn',
        keywordLabel: 'Porcupine',
        sensitivity: 0.5,
        minConfidence: 0.6,
        cooldownMs: 900,
        deviceIndex: 1,
        modelPath: '/path/to/model',
      },
      metrics: {
        enabled: false,
        host: '127.0.0.1',
        port: 9477,
        path: '/metrics',
      },
    } as const;

    loadMock.mockResolvedValue(config);
    getConfigMock.mockReturnValue(config);
    getRendererConfigMock.mockReturnValue({ hasRealtimeApiKey: true });

    await import('../src/main.js');

    whenReadyDeferred.resolve();
    await whenReadyDeferred.promise;
    await flushPromises();

    const expectedConfigChannels = [
      'config:get',
      'config:get-secret',
      'config:set-secret',
      'config:test-secret',
      'config:set-audio-devices',
    ];

    await waitForExpect(() => {
      expect(mockLogger.info).toHaveBeenCalledWith(
        'Initializing configuration bridge IPC handlers.',
        expect.objectContaining({ channels: expectedConfigChannels }),
      );
    });

    await waitForExpect(() => {
      expect(mockLogger.error).toHaveBeenCalledWith(
        'Failed to register configuration IPC handler.',
        expect.objectContaining({
          channel: 'config:get',
          message: registrationError.message,
        }),
      );
    });

    await waitForExpect(() => {
      expect(mockLogger.error).toHaveBeenCalledWith(
        'Failed to register IPC handlers',
        expect.objectContaining({ message: registrationError.message }),
      );
    });

    await waitForExpect(() => {
      expect(dialogMock.showErrorBox).toHaveBeenCalledWith('IPC Error', registrationError.message);
    });

    await waitForExpect(() => {
      expect(appEmitter.quit).toHaveBeenCalledTimes(1);
    });

    expect(mockLogger.info).not.toHaveBeenCalledWith(
      'Configuration bridge IPC handlers registered.',
      expect.objectContaining({ channels: expectedConfigChannels }),
    );
  });
});<|MERGE_RESOLUTION|>--- conflicted
+++ resolved
@@ -635,11 +635,7 @@
       ts: 1700000000,
     });
 
-<<<<<<< HEAD
-    expect(ipcMainMock.handle).toHaveBeenCalledTimes(25);
-=======
-    expect(ipcMainMock.handle).toHaveBeenCalledTimes(28);
->>>>>>> df67765e
+//     expect(ipcMainMock.handle).toHaveBeenCalledTimes(28);
     const handleEntries = new Map(ipcMainMock.handle.mock.calls.map(([channel, handler]) => [channel, handler]));
 
     expect(mockLogger.info).toHaveBeenCalledWith('Avatar face service initialized.', {
