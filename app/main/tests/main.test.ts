import { EventEmitter } from 'node:events';
import type { IpcMainInvokeEvent } from 'electron';
import type { ConfigSecretKey } from '../src/config/config-manager.js';
import { beforeEach, describe, expect, it, vi } from 'vitest';

type Deferred<T> = {
  promise: Promise<T>;
  resolve: (value: T | PromiseLike<T>) => void;
  reject: (reason?: unknown) => void;
};

function createDeferred<T>(): Deferred<T> {
  let resolve!: Deferred<T>['resolve'];
  let reject!: Deferred<T>['reject'];
  const promise = new Promise<T>((res, rej) => {
    resolve = res;
    reject = rej;
  });
  return { promise, resolve, reject };
}

const dotenvConfigMock = vi.fn();

vi.mock('dotenv', () => ({
  default: { config: dotenvConfigMock },
}));

const mockLogger = {
  info: vi.fn(),
  warn: vi.fn(),
  error: vi.fn(),
  debug: vi.fn(),
};

const initializeLoggerMock = vi.fn(() => ({ logger: mockLogger }));
vi.mock('../src/logging/logger.js', () => ({ initializeLogger: initializeLoggerMock }));

const diagnosticsTrackWindowMock = vi.fn();
const diagnosticsDisposeMock = vi.fn();
const createAppDiagnosticsMock = vi.fn(() => ({
  trackWindow: diagnosticsTrackWindowMock,
  dispose: diagnosticsDisposeMock,
}));

vi.mock('../src/logging/app-diagnostics.js', () => ({
  createAppDiagnostics: createAppDiagnosticsMock,
}));

const loadMock = vi.fn();
const getConfigMock = vi.fn();
const getRendererConfigMock = vi.fn();
const getSecretMock = vi.fn();
const setSecretMock = vi.fn();
const testSecretMock = vi.fn();
const setAudioDevicePreferencesMock = vi.fn();
const loadPreferencesMock = vi.fn();
const savePreferencesMock = vi.fn();

const ConfigManagerMock = vi.fn(() => ({
  load: loadMock,
  getConfig: getConfigMock,
  getRendererConfig: getRendererConfigMock,
  getSecret: getSecretMock,
  setSecret: setSecretMock,
  testSecret: testSecretMock,
  setAudioDevicePreferences: setAudioDevicePreferencesMock,
}));

class ConfigValidationErrorMock extends Error {
  constructor(message: string) {
    super(message);
    this.name = 'ConfigValidationError';
  }
}

vi.mock('../src/config/config-manager.js', () => ({
  ConfigManager: ConfigManagerMock,
  ConfigValidationError: ConfigValidationErrorMock,
}));

vi.mock('../src/config/keytar-secret-store.js', () => ({
  KeytarSecretStore: vi.fn(),
}));

vi.mock('../src/config/secret-store.js', () => ({
  InMemorySecretStore: vi.fn(),
}));

const FilePreferencesStoreMock = vi.fn(() => ({
  load: loadPreferencesMock,
  save: savePreferencesMock,
}));

vi.mock('../src/config/preferences-store.js', () => ({
  FilePreferencesStore: FilePreferencesStoreMock,
}));

const createSessionMock = vi.fn();
const appendMessageMock = vi.fn();
const listSessionsMock = vi.fn();
const listMessagesMock = vi.fn();
const getSessionWithMessagesMock = vi.fn();
const deleteSessionMock = vi.fn();
const deleteMessagesMock = vi.fn();
const setValueMock = vi.fn();
const getValueMock = vi.fn();
const deleteValueMock = vi.fn();
const getAvatarDisplayModeMock = vi.fn();
const setAvatarDisplayModeMock = vi.fn();
const exportDataMock = vi.fn();
const importDataMock = vi.fn();
const memoryStoreDisposeMock = vi.fn();

const MemoryStoreMock = vi.fn(() => ({
  createSession: createSessionMock,
  appendMessage: appendMessageMock,
  listSessions: listSessionsMock,
  listMessages: listMessagesMock,
  getSessionWithMessages: getSessionWithMessagesMock,
  deleteSession: deleteSessionMock,
  deleteMessages: deleteMessagesMock,
  setValue: setValueMock,
  getValue: getValueMock,
  deleteValue: deleteValueMock,
  getAvatarDisplayMode: getAvatarDisplayModeMock,
  setAvatarDisplayMode: setAvatarDisplayModeMock,
  exportData: exportDataMock,
  importData: importDataMock,
  dispose: memoryStoreDisposeMock,
}));

vi.mock('../src/memory/index.js', () => ({
  MemoryStore: MemoryStoreMock,
}));

class AvatarFaceServiceDouble {
  listFaces = vi.fn().mockResolvedValue([]);
  getActiveFace = vi.fn().mockResolvedValue(null);
  setActiveFace = vi.fn().mockResolvedValue(null);
  generateFace = vi.fn().mockResolvedValue({ generationId: 'gen-1', candidates: [] });
  applyGeneratedFace = vi.fn().mockResolvedValue({ faceId: 'face-123' });
  uploadFace = vi.fn().mockResolvedValue({ faceId: 'face-123' });
  deleteFace = vi.fn().mockResolvedValue(undefined);
  constructor(public readonly options: unknown) {}
}

const avatarFaceServiceInstances: AvatarFaceServiceDouble[] = [];
const createAvatarFaceServiceInstance = (options: unknown) => {
  const instance = new AvatarFaceServiceDouble(options);
  avatarFaceServiceInstances.push(instance);
  return instance;
};
const AvatarFaceServiceMock = vi.fn(createAvatarFaceServiceInstance);

vi.mock('../src/avatar/avatar-face-service.js', () => ({
  AvatarFaceService: AvatarFaceServiceMock,
}));

const resolvePreloadScriptPathMock = vi.fn();
const resolveRendererEntryPointMock = vi.fn();

class RuntimeResourceNotFoundErrorDouble extends Error {
  constructor(message: string, public readonly attempted: string[]) {
    super(message);
    this.name = 'RuntimeResourceNotFoundError';
  }
}

vi.mock('../src/runtime-paths.js', () => ({
  resolvePreloadScriptPath: resolvePreloadScriptPathMock,
  resolveRendererEntryPoint: resolveRendererEntryPointMock,
  RuntimeResourceNotFoundError: RuntimeResourceNotFoundErrorDouble,
}));

class WakeWordServiceDouble extends EventEmitter {
  start = vi.fn();
  dispose = vi.fn().mockResolvedValue(undefined);
  constructor(public readonly options: unknown) {
    super();
  }
}

const wakeWordServiceInstances: WakeWordServiceDouble[] = [];
const createWakeWordServiceInstance = (options: unknown) => {
  const instance = new WakeWordServiceDouble(options);
  wakeWordServiceInstances.push(instance);
  return instance;
};
const WakeWordServiceMock = vi.fn(createWakeWordServiceInstance);

vi.mock('../src/wake-word/wake-word-service.js', () => ({
  WakeWordService: WakeWordServiceMock,
}));

class CrashGuardDouble {
  watch = vi.fn();
  notifyAppQuitting = vi.fn();
  constructor(public readonly options: unknown) {}
}

const crashGuardInstances: CrashGuardDouble[] = [];
const createCrashGuardInstance = (options: unknown) => {
  const instance = new CrashGuardDouble(options);
  crashGuardInstances.push(instance);
  return instance;
};
const CrashGuardMock = vi.fn(createCrashGuardInstance);

vi.mock('../src/crash-guard.js', () => ({
  CrashGuard: CrashGuardMock,
}));

interface MockBrowserWindow extends EventEmitter {
  loadFile: ReturnType<typeof vi.fn>;
  isDestroyed: ReturnType<typeof vi.fn>;
  isMinimized: ReturnType<typeof vi.fn>;
  restore: ReturnType<typeof vi.fn>;
  focus: ReturnType<typeof vi.fn>;
  destroy: ReturnType<typeof vi.fn>;
  webContents: EventEmitter & { send: ReturnType<typeof vi.fn> };
}

const createdWindows: MockBrowserWindow[] = [];
let getAllWindowsResult: MockBrowserWindow[] = createdWindows;

const BrowserWindowMock = vi.fn(() => {
  const windowEmitter = new EventEmitter() as MockBrowserWindow;
  const webContents = new EventEmitter() as MockBrowserWindow['webContents'];
  webContents.send = vi.fn();
  windowEmitter.webContents = webContents;
  windowEmitter.loadFile = vi.fn(() => Promise.resolve());
  windowEmitter.isDestroyed = vi.fn(() => false);
  windowEmitter.isMinimized = vi.fn(() => false);
  windowEmitter.restore = vi.fn();
  windowEmitter.focus = vi.fn();
  windowEmitter.destroy = vi.fn();
  createdWindows.push(windowEmitter);
  return windowEmitter;
});

BrowserWindowMock.getAllWindows = vi.fn(() => getAllWindowsResult);

const dialogMock = { showErrorBox: vi.fn() };
const ipcMainMock = {
  handle: vi.fn(),
  on: vi.fn(),
};

const appEmitter = Object.assign(new EventEmitter(), {
  whenReady: vi.fn<[], Promise<void>>(),
  requestSingleInstanceLock: vi.fn(() => true),
  quit: vi.fn(),
  getPath: vi.fn(() => '/tmp/aiembodied-test'),
  isPackaged: false,
});

const trayDestroyMock = vi.fn();
const TrayMock = vi.fn(() => ({ destroy: trayDestroyMock }));

const nativeImageMock = {
  createFromDataURL: vi.fn(() => ({ isEmpty: () => false })),
  createEmpty: vi.fn(() => ({ isEmpty: () => true })),
};

const menuBuildFromTemplateMock = vi.fn(() => ({}));

vi.mock('electron', () => ({
  app: appEmitter,
  BrowserWindow: BrowserWindowMock,
  dialog: dialogMock,
  ipcMain: ipcMainMock,
  Tray: TrayMock,
  Menu: { buildFromTemplate: menuBuildFromTemplateMock },
  nativeImage: nativeImageMock,
}));

class AvatarModelServiceDouble {
  listModels = vi.fn().mockResolvedValue([]);
  getActiveModel = vi.fn().mockResolvedValue(null);
  setActiveModel = vi.fn().mockResolvedValue(null);
  uploadModel = vi.fn().mockResolvedValue({ model: { id: 'vrm-uploaded' } });
  deleteModel = vi.fn().mockResolvedValue(undefined);
  loadModelBinary = vi.fn().mockResolvedValue(new ArrayBuffer(0));
  listActiveModelBones = vi.fn().mockResolvedValue([]);

  constructor(public readonly options: unknown) {}
}

const avatarModelServiceInstances: AvatarModelServiceDouble[] = [];
const createAvatarModelServiceInstance = (options: unknown) => {
  const instance = new AvatarModelServiceDouble(options);
  avatarModelServiceInstances.push(instance);
  return instance;
};

const AvatarModelServiceMock = vi.fn(createAvatarModelServiceInstance);

vi.mock('../src/avatar/avatar-model-service.js', () => ({
  AvatarModelService: AvatarModelServiceMock,
}));

class AvatarAnimationServiceDouble {
  listAnimations = vi.fn().mockResolvedValue([]);
  uploadAnimation = vi.fn().mockResolvedValue({ animation: { id: 'vrma-uploaded' } });
  deleteAnimation = vi.fn().mockResolvedValue(undefined);
  loadAnimationBinary = vi.fn().mockResolvedValue(new ArrayBuffer(0));

  constructor(public readonly options: unknown) {}
}

const avatarAnimationServiceInstances: AvatarAnimationServiceDouble[] = [];
const createAvatarAnimationServiceInstance = (options: unknown) => {
  const instance = new AvatarAnimationServiceDouble(options);
  avatarAnimationServiceInstances.push(instance);
  return instance;
};

const AvatarAnimationServiceMock = vi.fn(createAvatarAnimationServiceInstance);

vi.mock('../src/avatar/avatar-animation-service.js', () => ({
  AvatarAnimationService: AvatarAnimationServiceMock,
}));

class VrmaGenerationServiceDouble {
  generateAnimation = vi.fn().mockResolvedValue({ animation: { id: 'vrma-generated' } });

  constructor(public readonly options: unknown) {}
}

const vrmaGenerationServiceInstances: VrmaGenerationServiceDouble[] = [];
const createVrmaGenerationServiceInstance = (options: unknown) => {
  const instance = new VrmaGenerationServiceDouble(options);
  vrmaGenerationServiceInstances.push(instance);
  return instance;
};

const VrmaGenerationServiceMock = vi.fn(createVrmaGenerationServiceInstance);

vi.mock('../src/avatar/vrma-generation-service.js', () => ({
  VrmaGenerationService: VrmaGenerationServiceMock,
}));

const autoLaunchSyncMock = vi.fn<[], Promise<boolean>>();
const autoLaunchIsEnabledMock = vi.fn<[], Promise<boolean>>();

const AutoLaunchManagerMock = vi.fn(() => ({
  sync: autoLaunchSyncMock,
  isEnabled: autoLaunchIsEnabledMock,
}));

const createDevTrayDestroyMock = vi.fn();
const createDevTrayMock = vi.fn(() =>
  Promise.resolve({ destroy: createDevTrayDestroyMock } as unknown as ReturnType<typeof TrayMock>),
);

vi.mock('../src/lifecycle/auto-launch.js', () => ({
  AutoLaunchManager: AutoLaunchManagerMock,
}));

vi.mock('../src/lifecycle/dev-tray.js', () => ({
  createDevTray: createDevTrayMock,
}));

const flushPromises = async () => {
  await Promise.resolve();
  await Promise.resolve();
};

async function waitForExpect(assertion: () => void, timeoutMs = 250): Promise<void> {
  const deadline = Date.now() + timeoutMs;
  let lastError: unknown;
  while (Date.now() <= deadline) {
    try {
      assertion();
      return;
    } catch (error) {
      lastError = error;
      await new Promise((resolve) => setTimeout(resolve, 0));
    }
  }

  throw lastError ?? new Error('waitForExpect timed out');
}

describe('main process bootstrap', () => {
  let whenReadyDeferred: Deferred<void>;

  beforeEach(() => {
    vi.resetModules();
    process.env.NODE_ENV = 'test';

    dotenvConfigMock.mockClear();
    initializeLoggerMock.mockClear();
    createAppDiagnosticsMock.mockClear();
    diagnosticsTrackWindowMock.mockReset();
    diagnosticsDisposeMock.mockReset();
    createAppDiagnosticsMock.mockImplementation(() => ({
      trackWindow: diagnosticsTrackWindowMock,
      dispose: diagnosticsDisposeMock,
    }));

    loadMock.mockReset();
    getConfigMock.mockReset();
    getRendererConfigMock.mockReset();
    getSecretMock.mockReset();
    setSecretMock.mockReset();
    testSecretMock.mockReset();
    setAudioDevicePreferencesMock.mockReset();
    loadPreferencesMock.mockReset();
    savePreferencesMock.mockReset();
    FilePreferencesStoreMock.mockReset();
    ConfigManagerMock.mockClear();

    WakeWordServiceMock.mockReset();
    WakeWordServiceMock.mockImplementation(createWakeWordServiceInstance);
    wakeWordServiceInstances.length = 0;

    AvatarFaceServiceMock.mockReset();
    AvatarFaceServiceMock.mockImplementation(createAvatarFaceServiceInstance);
    avatarFaceServiceInstances.length = 0;

    AvatarModelServiceMock.mockReset();
    AvatarModelServiceMock.mockImplementation(createAvatarModelServiceInstance);
    avatarModelServiceInstances.length = 0;

    AvatarAnimationServiceMock.mockReset();
    AvatarAnimationServiceMock.mockImplementation(createAvatarAnimationServiceInstance);
    avatarAnimationServiceInstances.length = 0;

    VrmaGenerationServiceMock.mockReset();
    VrmaGenerationServiceMock.mockImplementation(createVrmaGenerationServiceInstance);
    vrmaGenerationServiceInstances.length = 0;

    CrashGuardMock.mockReset();
    CrashGuardMock.mockImplementation(createCrashGuardInstance);
    crashGuardInstances.length = 0;

    resolvePreloadScriptPathMock.mockReset();
    resolveRendererEntryPointMock.mockReset();
    resolvePreloadScriptPathMock.mockReturnValue({
      path: '/tmp/aiembodied-test/preload.js',
      attempted: ['/tmp/aiembodied-test/preload.js'],
      usedIndex: 0,
    });
    resolveRendererEntryPointMock.mockReturnValue({
      path: '/tmp/aiembodied-test/renderer/index.html',
      attempted: ['/tmp/aiembodied-test/renderer/index.html'],
      usedIndex: 0,
    });

    createdWindows.length = 0;
    getAllWindowsResult = createdWindows;
    BrowserWindowMock.mockClear();
    (BrowserWindowMock.getAllWindows as ReturnType<typeof vi.fn>).mockClear();

    dialogMock.showErrorBox.mockReset();
    ipcMainMock.handle.mockReset();
    ipcMainMock.on.mockReset();

    appEmitter.removeAllListeners();
    appEmitter.whenReady.mockReset();
    appEmitter.requestSingleInstanceLock.mockReset();
    appEmitter.quit.mockReset();
    appEmitter.getPath.mockReset();
    appEmitter.getPath.mockImplementation((name: string) =>
      name === 'exe' ? '/tmp/aiembodied-test/app.exe' : '/tmp/aiembodied-test',
    );
    appEmitter.isPackaged = false;

    whenReadyDeferred = createDeferred<void>();
    appEmitter.whenReady.mockImplementation(() => whenReadyDeferred.promise);
    appEmitter.requestSingleInstanceLock.mockReturnValue(true);

    mockLogger.info.mockReset();
    mockLogger.warn.mockReset();
    mockLogger.error.mockReset();
    mockLogger.debug.mockReset();

    MemoryStoreMock.mockClear();
    createSessionMock.mockReset();
    appendMessageMock.mockReset();
    listSessionsMock.mockReset();
    listMessagesMock.mockReset();
    getSessionWithMessagesMock.mockReset();
    deleteSessionMock.mockReset();
    deleteMessagesMock.mockReset();
    setValueMock.mockReset();
    getValueMock.mockReset();
    deleteValueMock.mockReset();
    getAvatarDisplayModeMock.mockReset();
    setAvatarDisplayModeMock.mockReset();
    getAvatarDisplayModeMock.mockReturnValue(null);
    exportDataMock.mockReset();
    importDataMock.mockReset();
    memoryStoreDisposeMock.mockReset();
    listSessionsMock.mockReturnValue([]);
    listMessagesMock.mockReturnValue([]);
    getSessionWithMessagesMock.mockReturnValue(null);
    getValueMock.mockReturnValue(null);

    AutoLaunchManagerMock.mockClear();
    autoLaunchSyncMock.mockReset();
    autoLaunchIsEnabledMock.mockReset();
    autoLaunchSyncMock.mockResolvedValue(false);
    autoLaunchIsEnabledMock.mockResolvedValue(false);

    createDevTrayMock.mockClear();
    createDevTrayDestroyMock.mockReset();
    createDevTrayMock.mockImplementation(() =>
      Promise.resolve({ destroy: createDevTrayDestroyMock } as unknown as ReturnType<typeof TrayMock>),
    );

    TrayMock.mockClear();
    trayDestroyMock.mockReset();
    nativeImageMock.createFromDataURL.mockClear();
    nativeImageMock.createEmpty.mockClear();
    menuBuildFromTemplateMock.mockClear();
  });

  it('quits when another instance already holds the lock', async () => {
    appEmitter.requestSingleInstanceLock.mockReturnValue(false);

    const config = {
      realtimeApiKey: 'rt-key',
      featureFlags: {},
      wakeWord: {
        accessKey: 'access',
        keywordPath: 'keyword.ppn',
        keywordLabel: 'Porcupine',
        sensitivity: 0.6,
        minConfidence: 0.4,
        cooldownMs: 750,
      },
      metrics: {
        enabled: false,
        host: '127.0.0.1',
        port: 9477,
        path: '/metrics',
      },
    } as const;

    loadMock.mockResolvedValue(config);
    getConfigMock.mockReturnValue(config);

    await import('../src/main.js');

    expect(appEmitter.requestSingleInstanceLock).toHaveBeenCalledTimes(1);
    expect(mockLogger.warn).toHaveBeenCalledWith(
      'Another instance of aiembodied is already running. Quitting.',
    );
    expect(appEmitter.quit).toHaveBeenCalledTimes(1);

    whenReadyDeferred.resolve();
    await whenReadyDeferred.promise;
    await flushPromises();
  });

  it('initializes wake word service, ipc handlers, and window lifecycle on ready', async () => {
    const baseConfig = {
      realtimeApiKey: 'rt-key',
      audioInputDeviceId: undefined,
      audioOutputDeviceId: undefined,
      featureFlags: {},
      wakeWord: {
        accessKey: 'access',
        keywordPath: 'keyword.ppn',
        keywordLabel: 'Porcupine',
        sensitivity: 0.5,
        minConfidence: 0.6,
        cooldownMs: 900,
        deviceIndex: 1,
        modelPath: '/path/to/model',
      },
      metrics: {
        enabled: false,
        host: '127.0.0.1',
        port: 9477,
        path: '/metrics',
      },
    } as const;

    let currentConfig = { ...baseConfig };

    loadMock.mockResolvedValue(baseConfig);
    getConfigMock.mockImplementation(() => currentConfig);
    getRendererConfigMock.mockReturnValue({ hasRealtimeApiKey: true });
    setAudioDevicePreferencesMock.mockImplementation(async () => ({ hasRealtimeApiKey: true }));
    setSecretMock.mockImplementation(async (_key: string, value: string) => {
      currentConfig = { ...currentConfig, realtimeApiKey: value };
      return { hasRealtimeApiKey: true };
    });
    testSecretMock.mockResolvedValue({ ok: true });

    const serviceReady = createDeferred<void>();
    WakeWordServiceMock.mockImplementation((options: unknown) => {
      const instance = createWakeWordServiceInstance(options);
      serviceReady.resolve();
      return instance;
    });

    await import('../src/main.js');

    expect(dotenvConfigMock).toHaveBeenCalledTimes(1);
    const envConfigCall = dotenvConfigMock.mock.calls[0]?.[0];
    expect(typeof envConfigCall?.path).toBe('string');
    const normalizedEnvPath = (envConfigCall?.path as string).replace(/\\/g, '/');
    expect(/^(?:\/[\s\S]*|[A-Za-z]:\/)/.test(normalizedEnvPath)).toBe(true);
    expect(normalizedEnvPath).toMatch(/\/\.env$/);

    whenReadyDeferred.resolve();
    await whenReadyDeferred.promise;
    await flushPromises();
    await serviceReady.promise;

    expect(loadMock).toHaveBeenCalledTimes(1);
    expect(AutoLaunchManagerMock).toHaveBeenCalledWith({
      logger: mockLogger,
      appName: 'AI Embodied Assistant',
      appPath: '/tmp/aiembodied-test/app.exe',
    });
    expect(autoLaunchSyncMock).toHaveBeenCalledWith(false);
    expect(createDevTrayMock).toHaveBeenCalledTimes(1);
    expect(WakeWordServiceMock).toHaveBeenCalledTimes(1);
    expect(WakeWordServiceMock.mock.calls[0][0]).toMatchObject({
      logger: mockLogger,
      cooldownMs: baseConfig.wakeWord.cooldownMs,
      minConfidence: baseConfig.wakeWord.minConfidence,
    });

    const wakeWordService = wakeWordServiceInstances[0];
    expect(wakeWordService.start).toHaveBeenCalledWith({
      accessKey: baseConfig.wakeWord.accessKey,
      keywordPath: baseConfig.wakeWord.keywordPath,
      keywordLabel: baseConfig.wakeWord.keywordLabel,
      sensitivity: baseConfig.wakeWord.sensitivity,
      modelPath: baseConfig.wakeWord.modelPath,
      deviceIndex: baseConfig.wakeWord.deviceIndex,
    });

    expect(BrowserWindowMock).toHaveBeenCalledTimes(1);
    expect(BrowserWindowMock.mock.calls[0]?.[0]).toMatchObject({
      webPreferences: expect.objectContaining({
        preload: '/tmp/aiembodied-test/preload.js',
      }),
    });
    const mainWindow = createdWindows[0];
    expect(diagnosticsTrackWindowMock).toHaveBeenCalledWith(mainWindow);
    expect(mainWindow.loadFile).toHaveBeenCalledWith('/tmp/aiembodied-test/renderer/index.html');

    expect(crashGuardInstances).toHaveLength(1);
    expect(crashGuardInstances[0].watch).toHaveBeenCalledWith(mainWindow);

    expect(ipcMainMock.on).toHaveBeenCalledWith('diagnostics:preload-log', expect.any(Function));
    const diagnosticsHandler = ipcMainMock.on.mock.calls.find((call) => call[0] === 'diagnostics:preload-log')?.[1];
    expect(typeof diagnosticsHandler).toBe('function');
    diagnosticsHandler?.({}, { level: 'warn', message: 'preload warning', meta: { context: 'preload' }, ts: 1700000000 });
    expect(mockLogger.warn).toHaveBeenCalledWith('preload warning', {
      from: 'preload',
      context: 'preload',
      ts: 1700000000,
    });

<<<<<<< HEAD
    expect(ipcMainMock.handle).toHaveBeenCalledTimes(25);
=======
    expect(ipcMainMock.handle).toHaveBeenCalledTimes(30);
>>>>>>> 58304ff4
    const handleEntries = new Map(ipcMainMock.handle.mock.calls.map(([channel, handler]) => [channel, handler]));

    expect(mockLogger.info).toHaveBeenCalledWith('Avatar face service initialized.', {
      reason: 'startup',
    });
    expect(mockLogger.info).toHaveBeenCalledWith('VRMA generation service initialized.', {
      reason: 'startup',
    });

    const expectedConfigChannels = [
      'config:get',
      'config:get-secret',
      'config:set-secret',
      'config:test-secret',
      'config:set-audio-devices',
    ];
    expect(mockLogger.info).toHaveBeenCalledWith(
      'Initializing configuration bridge IPC handlers.',
      expect.objectContaining({ channels: expectedConfigChannels }),
    );
    expect(mockLogger.info).toHaveBeenCalledWith(
      'Configuration bridge IPC handlers registered.',
      expect.objectContaining({ channels: expectedConfigChannels }),
    );

    const configHandler = handleEntries.get('config:get');
    expect(typeof configHandler).toBe('function');
    await expect(configHandler?.({} as unknown as IpcMainInvokeEvent)).resolves.toEqual({
      hasRealtimeApiKey: true,
    });

    const secretHandler = handleEntries.get('config:get-secret');
    expect(typeof secretHandler).toBe('function');
    getSecretMock.mockResolvedValueOnce('secret');
    await expect(secretHandler?.({}, 'realtimeApiKey')).resolves.toBe('secret');
    expect(getSecretMock).toHaveBeenCalledWith('realtimeApiKey');

    const setSecretHandler = handleEntries.get('config:set-secret');
    expect(typeof setSecretHandler).toBe('function');
    await expect(setSecretHandler?.({}, { key: 'realtimeApiKey', value: 'next-key' })).resolves.toEqual({
      hasRealtimeApiKey: true,
    });
    expect(setSecretMock).toHaveBeenCalledWith('realtimeApiKey', 'next-key');

    expect(mockLogger.info).toHaveBeenCalledWith('Avatar face service initialized.', {
      reason: 'secret-update',
    });
    expect(mockLogger.info).toHaveBeenCalledWith('VRMA generation service initialized.', {
      reason: 'secret-update',
    });

    expect(avatarFaceServiceInstances).toHaveLength(2);
    expect(vrmaGenerationServiceInstances).toHaveLength(2);

    const avatarServiceOptionsList = avatarFaceServiceInstances.map(
      (instance) => instance.options as Record<string, unknown>,
    );

    for (const options of avatarServiceOptionsList) {
      expect(options).toMatchObject({
        client: expect.objectContaining({
          responses: expect.objectContaining({
            create: expect.any(Function),
          }),
        }),
        logger: mockLogger,
      });

      expect(options).not.toHaveProperty('apiKey');
      expect(options).not.toHaveProperty('endpoint');
      expect(options).not.toHaveProperty('fetch');
    }

    const testSecretHandler = handleEntries.get('config:test-secret');
    expect(typeof testSecretHandler).toBe('function');
    await expect(testSecretHandler?.({}, 'wakeWordAccessKey')).resolves.toEqual({ ok: true });
    expect(testSecretMock).toHaveBeenCalledWith('wakeWordAccessKey');

    const deviceHandler = handleEntries.get('config:set-audio-devices');
    expect(typeof deviceHandler).toBe('function');
    await deviceHandler?.({}, { audioInputDeviceId: 'mic', audioOutputDeviceId: 'spk' });
    expect(setAudioDevicePreferencesMock).toHaveBeenCalledWith({
      audioInputDeviceId: 'mic',
      audioOutputDeviceId: 'spk',
    });

    expect(typeof handleEntries.get('realtime:mint-ephemeral-token')).toBe('function');

    expect(typeof handleEntries.get('conversation:get-history')).toBe('function');
    expect(typeof handleEntries.get('conversation:append-message')).toBe('function');
    const metricsHandler = handleEntries.get('metrics:observe-latency');
    expect(typeof metricsHandler).toBe('function');
    const metricsResult = metricsHandler?.({}, { metric: 'wake_to_capture_ms', valueMs: 100 });
    expect(metricsResult).toBe(false);

    const avatarService = avatarFaceServiceInstances[avatarFaceServiceInstances.length - 1];
    expect(avatarService).toBeDefined();

    const listFacesHandler = handleEntries.get('avatar:list-faces');
    expect(typeof listFacesHandler).toBe('function');
    await expect(listFacesHandler?.({})).resolves.toEqual([]);
    expect(avatarService?.listFaces).toHaveBeenCalledTimes(1);

    const getActiveHandler = handleEntries.get('avatar:get-active-face');
    expect(typeof getActiveHandler).toBe('function');
    await expect(getActiveHandler?.({})).resolves.toBeNull();
    expect(avatarService?.getActiveFace).toHaveBeenCalledTimes(1);

    const setActiveHandler = handleEntries.get('avatar:set-active-face');
    expect(typeof setActiveHandler).toBe('function');
    await expect(setActiveHandler?.({}, 'face-1')).resolves.toBeNull();
    expect(avatarService?.setActiveFace).toHaveBeenCalledWith('face-1');

    const generateHandler = handleEntries.get('avatar:generate-face');
    expect(typeof generateHandler).toBe('function');
    await expect(generateHandler?.({}, { name: 'Friendly', imageDataUrl: 'data:' })).resolves.toEqual({ generationId: 'gen-1', candidates: expect.any(Array) });
    expect(avatarService?.generateFace).toHaveBeenCalledWith({ name: 'Friendly', imageDataUrl: 'data:' });

    const deleteHandler = handleEntries.get('avatar:delete-face');
    expect(typeof deleteHandler).toBe('function');
    await expect(deleteHandler?.({}, 'face-1')).resolves.toBe(true);
    expect(avatarService?.deleteFace).toHaveBeenCalledWith('face-1');

    const avatarModelService = avatarModelServiceInstances[avatarModelServiceInstances.length - 1];
    expect(avatarModelService).toBeDefined();
    expect(avatarModelService?.options).toMatchObject({
      logger: mockLogger,
      modelsDirectory: expect.stringContaining('vrm-models'),
    });

    const listModelsHandler = handleEntries.get('avatar-model:list');
    expect(typeof listModelsHandler).toBe('function');
    await expect(listModelsHandler?.({})).resolves.toEqual([]);
    expect(avatarModelService?.listModels).toHaveBeenCalledTimes(1);

    const getActiveModelHandler = handleEntries.get('avatar-model:get-active');
    expect(typeof getActiveModelHandler).toBe('function');
    await expect(getActiveModelHandler?.({})).resolves.toBeNull();
    expect(avatarModelService?.getActiveModel).toHaveBeenCalledTimes(1);

    const setActiveModelHandler = handleEntries.get('avatar-model:set-active');
    expect(typeof setActiveModelHandler).toBe('function');
    await expect(setActiveModelHandler?.({}, 'vrm-2')).resolves.toBeNull();
    expect(avatarModelService?.setActiveModel).toHaveBeenCalledWith('vrm-2');

    const uploadModelHandler = handleEntries.get('avatar-model:upload');
    expect(typeof uploadModelHandler).toBe('function');
    await expect(
      uploadModelHandler?.({}, { fileName: 'model.vrm', data: 'AAAA' }),
    ).resolves.toEqual({ model: { id: 'vrm-uploaded' } });
    expect(avatarModelService?.uploadModel).toHaveBeenCalledWith({ fileName: 'model.vrm', data: 'AAAA' });

    const deleteModelHandler = handleEntries.get('avatar-model:delete');
    expect(typeof deleteModelHandler).toBe('function');
    await expect(deleteModelHandler?.({}, 'vrm-3')).resolves.toBe(true);
    expect(avatarModelService?.deleteModel).toHaveBeenCalledWith('vrm-3');

    const loadModelBinaryHandler = handleEntries.get('avatar-model:load');
    expect(typeof loadModelBinaryHandler).toBe('function');
    await expect(loadModelBinaryHandler?.({}, 'vrm-4')).resolves.toBeInstanceOf(ArrayBuffer);
    expect(avatarModelService?.loadModelBinary).toHaveBeenCalledWith('vrm-4');

    const avatarAnimationService = avatarAnimationServiceInstances[avatarAnimationServiceInstances.length - 1];
    expect(avatarAnimationService).toBeDefined();
    expect(avatarAnimationService?.options).toMatchObject({
      logger: mockLogger,
      animationsDirectory: expect.stringContaining('vrma-animations'),
    });

    const vrmaGenerationService = vrmaGenerationServiceInstances[vrmaGenerationServiceInstances.length - 1];
    expect(vrmaGenerationService).toBeDefined();
    expect(vrmaGenerationService?.options).toMatchObject({
      logger: mockLogger,
      animationService: avatarAnimationService,
      client: expect.objectContaining({
        responses: expect.objectContaining({
          create: expect.any(Function),
        }),
      }),
    });

    const listAnimationsHandler = handleEntries.get('avatar-animation:list');
    expect(typeof listAnimationsHandler).toBe('function');
    await expect(listAnimationsHandler?.({})).resolves.toEqual([]);
    expect(avatarAnimationService?.listAnimations).toHaveBeenCalledTimes(1);

    const uploadAnimationHandler = handleEntries.get('avatar-animation:upload');
    expect(typeof uploadAnimationHandler).toBe('function');
    await expect(
      uploadAnimationHandler?.({}, { fileName: 'idle.vrma', data: 'AAAA' }),
    ).resolves.toEqual({ animation: { id: 'vrma-uploaded' } });
    expect(avatarAnimationService?.uploadAnimation).toHaveBeenCalledWith({ fileName: 'idle.vrma', data: 'AAAA' });

    const generateAnimationHandler = handleEntries.get('avatar-animation:generate');
    expect(typeof generateAnimationHandler).toBe('function');
    await expect(generateAnimationHandler?.({}, { prompt: 'Wave hello' })).resolves.toEqual({ animation: { id: 'vrma-generated' } });
    expect(avatarModelService?.listActiveModelBones).toHaveBeenCalledTimes(1);
    expect(vrmaGenerationServiceInstances[vrmaGenerationServiceInstances.length - 1]?.generateAnimation).toHaveBeenCalledWith({
      prompt: 'Wave hello',
      bones: [],
    });

    const deleteAnimationHandler = handleEntries.get('avatar-animation:delete');
    expect(typeof deleteAnimationHandler).toBe('function');
    await expect(deleteAnimationHandler?.({}, 'vrma-1')).resolves.toBe(true);
    expect(avatarAnimationService?.deleteAnimation).toHaveBeenCalledWith('vrma-1');

    const loadAnimationBinaryHandler = handleEntries.get('avatar-animation:load');
    expect(typeof loadAnimationBinaryHandler).toBe('function');
    await expect(loadAnimationBinaryHandler?.({}, 'vrma-2')).resolves.toBeInstanceOf(ArrayBuffer);
    expect(avatarAnimationService?.loadAnimationBinary).toHaveBeenCalledWith('vrma-2');

    getAvatarDisplayModeMock.mockReturnValueOnce('vrm');
    const getDisplayModeHandler = handleEntries.get('avatar:get-display-mode');
    expect(typeof getDisplayModeHandler).toBe('function');
    await expect(getDisplayModeHandler?.({})).resolves.toBe('vrm');

    const setDisplayModeHandler = handleEntries.get('avatar:set-display-mode');
    expect(typeof setDisplayModeHandler).toBe('function');
    await expect(setDisplayModeHandler?.({}, 'sprites')).resolves.toBeNull();
    expect(setAvatarDisplayModeMock).toHaveBeenCalledWith('sprites');

    const triggerBehaviorHandler = handleEntries.get('avatar:trigger-behavior');
    expect(typeof triggerBehaviorHandler).toBe('function');
    await expect(triggerBehaviorHandler?.({}, 'greet_face')).resolves.toBe(true);
    expect(
      mockLogger.info.mock.calls.some(
        ([message, meta]) => message === 'Avatar behavior cue requested.' && (meta as { cue?: string })?.cue === 'greet_face',
      ),
    ).toBe(true);
    expect(
      mainWindow.webContents.send.mock.calls.some(
        ([channel, payload]) => channel === 'camera:detection' && (payload as { cue?: string })?.cue === 'greet_face',
      ),
    ).toBe(true);

    const cameraEmitHandler = handleEntries.get('camera:emit-detection');
    expect(typeof cameraEmitHandler).toBe('function');
    await expect(cameraEmitHandler?.({}, { cue: 'greet_face', confidence: 0.5 })).resolves.toBe(true);
    expect(
      mainWindow.webContents.send.mock.calls.filter((call) => call[0] === 'camera:detection').length,
    ).toBeGreaterThanOrEqual(2);

    const wakePayload = { keywordLabel: 'Porcupine', confidence: 0.92, timestamp: Date.now() };
    wakeWordService.emit('wake', wakePayload);
    const createdSessionId = createSessionMock.mock.calls[0]?.[0]?.id;
    expect(createdSessionId).toBeDefined();
    expect(setValueMock).toHaveBeenCalledWith('conversation:currentSessionId', createdSessionId);
    expect(setValueMock).toHaveBeenCalledWith('conversation:lastSessionId', createdSessionId);
    expect(mainWindow.webContents.send).toHaveBeenCalledWith(
      'conversation:session-started',
      expect.objectContaining({ id: createdSessionId }),
    );
    expect(mainWindow.webContents.send).toHaveBeenCalledWith(
      'wake-word:event',
      expect.objectContaining({
        keywordLabel: wakePayload.keywordLabel,
        confidence: wakePayload.confidence,
        sessionId: createdSessionId,
      }),
    );

    const wakeError = new Error('worker failed');
    wakeWordService.emit('error', wakeError);
    expect(mockLogger.error).toHaveBeenCalledWith('Wake word service error', {
      message: wakeError.message,
      stack: wakeError.stack,
    });

    wakeWordService.emit('ready', { keywordLabel: 'Porcupine', frameLength: 512, sampleRate: 16000 });
    expect(mockLogger.info).toHaveBeenCalledWith('Wake word service ready', {
      keywordLabel: 'Porcupine',
      frameLength: 512,
      sampleRate: 16000,
    });

    mainWindow.emit('ready-to-show');
    expect(mockLogger.info).toHaveBeenCalledWith('Main window ready to show.');

    mainWindow.emit('closed');
    expect(createdWindows[0].isDestroyed()).toBe(false);

    appEmitter.emit('second-instance');
    expect(mockLogger.warn).toHaveBeenLastCalledWith(
      'Main window missing on second-instance event. Relaunching.',
    );
    expect(BrowserWindowMock).toHaveBeenCalledTimes(2);

    const replacementWindow = createdWindows[1];
    expect(diagnosticsTrackWindowMock).toHaveBeenCalledWith(replacementWindow);
    replacementWindow.isDestroyed.mockReturnValue(false);
    replacementWindow.isMinimized.mockReturnValue(true);
    appEmitter.emit('second-instance');
    expect(replacementWindow.restore).toHaveBeenCalledTimes(1);
    expect(replacementWindow.focus).toHaveBeenCalledTimes(1);

    replacementWindow.isMinimized.mockReturnValue(false);
    appEmitter.emit('second-instance');
    expect(replacementWindow.restore).toHaveBeenCalledTimes(1);
    expect(replacementWindow.focus).toHaveBeenCalledTimes(2);

    getAllWindowsResult = [];
    appEmitter.emit('activate');
    expect(BrowserWindowMock).toHaveBeenCalledTimes(3);

    const activationWindow = createdWindows[2];
    expect(diagnosticsTrackWindowMock).toHaveBeenCalledWith(activationWindow);

    appEmitter.emit('before-quit');
    expect(crashGuardInstances[0].notifyAppQuitting).toHaveBeenCalledTimes(1);
    expect(diagnosticsDisposeMock).toHaveBeenCalledTimes(1);
    expect(wakeWordService.dispose).toHaveBeenCalledTimes(1);
    await expect(wakeWordService.dispose.mock.results[0].value).resolves.toBeUndefined();
    expect(memoryStoreDisposeMock).toHaveBeenCalledTimes(1);
    expect(createDevTrayDestroyMock).toHaveBeenCalledTimes(1);

    appEmitter.emit('window-all-closed');
    expect(appEmitter.quit).toHaveBeenCalledTimes(1);
  });

  it('initializes the avatar face service when the realtime key is added after startup', async () => {
    const baseConfig = {
      realtimeApiKey: '',
      audioInputDeviceId: undefined,
      audioOutputDeviceId: undefined,
      featureFlags: {},
      wakeWord: {
        accessKey: 'access',
        keywordPath: 'keyword.ppn',
        keywordLabel: 'Porcupine',
        sensitivity: 0.5,
        minConfidence: 0.6,
        cooldownMs: 900,
        deviceIndex: 1,
        modelPath: '/path/to/model',
      },
      metrics: {
        enabled: false,
        host: '127.0.0.1',
        port: 9477,
        path: '/metrics',
      },
    } as const;

    let currentConfig = { ...baseConfig };

    loadMock.mockResolvedValue(baseConfig);
    getConfigMock.mockImplementation(() => currentConfig);
    getRendererConfigMock.mockImplementation(() => ({
      hasRealtimeApiKey: Boolean(currentConfig.realtimeApiKey),
    }));
    setSecretMock.mockImplementation(async (_key: string, value: string) => {
      currentConfig = { ...currentConfig, realtimeApiKey: value };
      return { hasRealtimeApiKey: Boolean(currentConfig.realtimeApiKey) };
    });
    setAudioDevicePreferencesMock.mockImplementation(async () => ({
      hasRealtimeApiKey: Boolean(currentConfig.realtimeApiKey),
    }));
    testSecretMock.mockResolvedValue({ ok: true });

    await import('../src/main.js');

    whenReadyDeferred.resolve();
    await whenReadyDeferred.promise;
    await flushPromises();

    expect(avatarFaceServiceInstances).toHaveLength(0);
    await waitForExpect(() => {
      expect(mockLogger.warn).toHaveBeenCalledWith(
        'Realtime API key unavailable; avatar face uploads disabled.',
      );
    });

    let handleEntries: Map<string, unknown>;
    await waitForExpect(() => {
      handleEntries = new Map(ipcMainMock.handle.mock.calls.map(([channel, handler]) => [channel, handler]));
      const setSecretHandler = handleEntries.get('config:set-secret');
      expect(typeof setSecretHandler).toBe('function');
    });

    const setSecretHandler = handleEntries.get('config:set-secret') as
      | ((event: unknown, payload: { key: ConfigSecretKey; value: string }) => Promise<unknown>)
      | undefined;
    await expect(setSecretHandler?.({}, { key: 'realtimeApiKey', value: 'fresh-key' })).resolves.toEqual({
      hasRealtimeApiKey: true,
    });

    expect(avatarFaceServiceInstances).toHaveLength(1);
    expect(mockLogger.info).toHaveBeenCalledWith('Avatar face service initialized.', {
      reason: 'secret-update',
    });

    const listFacesHandler = handleEntries.get('avatar:list-faces');
    expect(typeof listFacesHandler).toBe('function');
    await expect(listFacesHandler?.({})).resolves.toEqual([]);
  });

  it('surfaces configuration validation failures to the user', async () => {
    const { ConfigValidationError } = await import('../src/config/config-manager.js');
    const error = new ConfigValidationError('invalid config');
    loadMock.mockRejectedValue(error);

    await import('../src/main.js');

    whenReadyDeferred.resolve();
    await flushPromises();

    await waitForExpect(() => {
      expect(mockLogger.error).toHaveBeenCalledWith('Configuration validation failed', {
        message: error.message,
      });
    });
    await waitForExpect(() => {
      expect(dialogMock.showErrorBox).toHaveBeenCalledWith('Configuration Error', error.message);
    });
    await waitForExpect(() => {
      expect(appEmitter.quit).toHaveBeenCalledTimes(1);
    });
  });

  it('surfaces preload resolution failures and aborts window creation', async () => {
    const attempted = ['/missing/preload.js'];
    resolvePreloadScriptPathMock.mockImplementationOnce(() => {
      throw new RuntimeResourceNotFoundErrorDouble('Unable to locate preload bundle.', attempted);
    });

    const baseConfig = {
      realtimeApiKey: 'rt-key',
      audioInputDeviceId: undefined,
      audioOutputDeviceId: undefined,
      featureFlags: {},
      wakeWord: {
        accessKey: 'access',
        keywordPath: 'keyword.ppn',
        keywordLabel: 'Porcupine',
        sensitivity: 0.5,
        minConfidence: 0.6,
        cooldownMs: 900,
      },
      metrics: {
        enabled: false,
        host: '127.0.0.1',
        port: 9477,
        path: '/metrics',
      },
    } as const;

    loadMock.mockResolvedValue(baseConfig);
    getConfigMock.mockReturnValue(baseConfig);
    getRendererConfigMock.mockReturnValue({ hasRealtimeApiKey: true });
    setAudioDevicePreferencesMock.mockResolvedValue({ hasRealtimeApiKey: true });
    setSecretMock.mockResolvedValue({ hasRealtimeApiKey: true });
    testSecretMock.mockResolvedValue({ ok: true });

    await import('../src/main.js');

    whenReadyDeferred.resolve();
    await whenReadyDeferred.promise;
    await flushPromises();

    await waitForExpect(() => {
      expect(mockLogger.error).toHaveBeenCalledWith('Failed to resolve renderer resources.', {
        message: 'Unable to locate preload bundle.',
        attempted,
      });
    });

    await waitForExpect(() => {
      expect(mockLogger.error).toHaveBeenCalledWith('Failed to create main window.', {
        message: 'Unable to locate preload bundle.',
      });
    });
    await waitForExpect(() => {
      expect(dialogMock.showErrorBox).toHaveBeenCalledWith(
        'Window Creation Error',
        'Unable to locate preload bundle.',
      );
    });
    expect(BrowserWindowMock).not.toHaveBeenCalled();
    expect(appEmitter.quit).toHaveBeenCalledTimes(1);
  });

  it('logs and surfaces configuration bridge registration failures', async () => {
    const registrationError = new Error('Duplicate handler registration');
    ipcMainMock.handle.mockImplementationOnce(() => {
      throw registrationError;
    });

    const config = {
      realtimeApiKey: 'rt-key',
      audioInputDeviceId: undefined,
      audioOutputDeviceId: undefined,
      featureFlags: {},
      wakeWord: {
        accessKey: 'access',
        keywordPath: 'keyword.ppn',
        keywordLabel: 'Porcupine',
        sensitivity: 0.5,
        minConfidence: 0.6,
        cooldownMs: 900,
        deviceIndex: 1,
        modelPath: '/path/to/model',
      },
      metrics: {
        enabled: false,
        host: '127.0.0.1',
        port: 9477,
        path: '/metrics',
      },
    } as const;

    loadMock.mockResolvedValue(config);
    getConfigMock.mockReturnValue(config);
    getRendererConfigMock.mockReturnValue({ hasRealtimeApiKey: true });

    await import('../src/main.js');

    whenReadyDeferred.resolve();
    await whenReadyDeferred.promise;
    await flushPromises();

    const expectedConfigChannels = [
      'config:get',
      'config:get-secret',
      'config:set-secret',
      'config:test-secret',
      'config:set-audio-devices',
    ];

    await waitForExpect(() => {
      expect(mockLogger.info).toHaveBeenCalledWith(
        'Initializing configuration bridge IPC handlers.',
        expect.objectContaining({ channels: expectedConfigChannels }),
      );
    });

    await waitForExpect(() => {
      expect(mockLogger.error).toHaveBeenCalledWith(
        'Failed to register configuration IPC handler.',
        expect.objectContaining({
          channel: 'config:get',
          message: registrationError.message,
        }),
      );
    });

    await waitForExpect(() => {
      expect(mockLogger.error).toHaveBeenCalledWith(
        'Failed to register IPC handlers',
        expect.objectContaining({ message: registrationError.message }),
      );
    });

    await waitForExpect(() => {
      expect(dialogMock.showErrorBox).toHaveBeenCalledWith('IPC Error', registrationError.message);
    });

    await waitForExpect(() => {
      expect(appEmitter.quit).toHaveBeenCalledTimes(1);
    });

    expect(mockLogger.info).not.toHaveBeenCalledWith(
      'Configuration bridge IPC handlers registered.',
      expect.objectContaining({ channels: expectedConfigChannels }),
    );
  });
});<|MERGE_RESOLUTION|>--- conflicted
+++ resolved
@@ -660,11 +660,7 @@
       ts: 1700000000,
     });
 
-<<<<<<< HEAD
-    expect(ipcMainMock.handle).toHaveBeenCalledTimes(25);
-=======
     expect(ipcMainMock.handle).toHaveBeenCalledTimes(30);
->>>>>>> 58304ff4
     const handleEntries = new Map(ipcMainMock.handle.mock.calls.map(([channel, handler]) => [channel, handler]));
 
     expect(mockLogger.info).toHaveBeenCalledWith('Avatar face service initialized.', {
