--- conflicted
+++ resolved
@@ -29,13 +29,8 @@
     "eslint-plugin-jsx-a11y": "^6.8.0",
     "eslint-plugin-react": "^7.34.1",
     "eslint-plugin-react-hooks": "^7.0.1",
-<<<<<<< HEAD
-    "globals": "^16.4.0",
+    "globals": "^16.5.0",
     "jsdom": "^27.1.0",
-=======
-    "globals": "^16.5.0",
-    "jsdom": "^27.0.1",
->>>>>>> 130faeae
     "prettier": "^3.2.5",
     "typescript": "^5.9.3",
     "vite": "^7.1.12",
